# this is an artificial job dependency, for pipeline optimization using GitLab's DAGs
# the job can be found in check.yml
.run-immediately:
  needs:
    - job: job-starter
      artifacts: false

#
#
#
.codecov-check:
  script:
    - >
      if command -v codecovcli -h >/dev/null 2>&1; then
        codecovcli --version;
      else
        echo "downloading codecovcli";
        curl -s -o codecovcli https://cli.codecov.io/latest/linux/codecov;
        chmod +x codecovcli;
        mv codecovcli /usr/local/bin/codecovcli;
      fi
    #
    - codecovcli --version

#
#
#
codecov-start:
  stage: test
  when: manual
  allow_failure: false
  extends:
    - .kubernetes-env
    - .common-refs
    - .pipeline-stopper-artifacts
    - .run-immediately
  script:
    - !reference [.codecov-check, script]
    - >
      if [ "$CI_COMMIT_REF_NAME" != "master" ]; then
        codecovcli -v create-commit -t ${CODECOV_TOKEN} -r paritytech/polkadot-sdk --commit-sha ${CI_COMMIT_SHA} --fail-on-error --pr ${CI_COMMIT_REF_NAME} --git-service github;
        codecovcli -v create-report -t ${CODECOV_TOKEN} -r paritytech/polkadot-sdk --commit-sha ${CI_COMMIT_SHA} --fail-on-error --pr ${CI_COMMIT_REF_NAME} --git-service github;
      else
        codecovcli -v create-commit -t ${CODECOV_TOKEN} -r paritytech/polkadot-sdk --commit-sha ${CI_COMMIT_SHA} --fail-on-error --git-service github;
        codecovcli -v create-report -t ${CODECOV_TOKEN} -r paritytech/polkadot-sdk --commit-sha ${CI_COMMIT_SHA} --fail-on-error --git-service github;      
      fi

#
#
#
codecov-finish:
  stage: test
  extends:
    - .kubernetes-env
    - .common-refs
    - .pipeline-stopper-artifacts
  needs:
    - test-linux-stable-codecov
  script:
    - !reference [.codecov-check, script]
    - codecovcli -v create-report-results -t ${CODECOV_TOKEN} -r paritytech/polkadot-sdk --commit-sha ${CI_COMMIT_SHA} --git-service github
    - codecovcli -v get-report-results -t ${CODECOV_TOKEN} -r paritytech/polkadot-sdk --commit-sha ${CI_COMMIT_SHA} --git-service github
    - codecovcli -v send-notifications -t ${CODECOV_TOKEN} -r paritytech/polkadot-sdk --commit-sha ${CI_COMMIT_SHA} --git-service github

#
#
#
test-linux-stable-codecov:
  stage: test
  needs:
<<<<<<< HEAD
    - job: test-full-crypto-feature
      artifacts: false
  variables:
    # Enable debug assertions since we are running optimized builds for testing
    # but still want to have debug assertions.
    RUSTFLAGS: "-C debug-assertions"
    RUST_BACKTRACE: 1
  script:
    - cd ./substrate/frame/examples/offchain-worker/
    - RUSTFLAGS="--cfg substrate_runtime" cargo build --locked --target=wasm32-unknown-unknown --no-default-features
    - cd ../basic
    - RUSTFLAGS="--cfg substrate_runtime" cargo build --locked --target=wasm32-unknown-unknown --no-default-features
  # FIXME
  allow_failure: true

test-linux-stable-int:
  stage: test
  extends:
    - .docker-env
    - .common-refs
    - .run-immediately
    - .pipeline-stopper-artifacts
  variables:
    # Enable debug assertions since we are running optimized builds for testing
    # but still want to have debug assertions.
    RUSTFLAGS: "-C debug-assertions -D warnings"
    RUST_BACKTRACE: 1
    WASM_BUILD_NO_COLOR: 1
    WASM_BUILD_RUSTFLAGS: "-C debug-assertions -D warnings"
    # Ensure we run the UI tests.
    RUN_UI_TESTS: 1
  script:
    - WASM_BUILD_NO_COLOR=1
      time cargo test -p staging-node-cli --release --locked -- --ignored

# more information about this job can be found here:
# https://github.com/paritytech/substrate/pull/6916
check-tracing:
  stage: test
=======
    - codecov-start
>>>>>>> 29eb5333
  extends:
    - .docker-env
    - .common-refs
    - .pipeline-stopper-artifacts
  variables:
    CI_IMAGE: europe-docker.pkg.dev/parity-build/ci-images/ci-unified:bullseye-1.77.0
    RUST_TOOLCHAIN: stable
    RUSTFLAGS: "-Cdebug-assertions=y -Cinstrument-coverage"
    LLVM_PROFILE_FILE: "target/coverage/cargo-test-${CI_NODE_INDEX}-%p-%m.profraw"
    CARGO_INCREMENTAL: 0
    FORKLIFT_BYPASS: "true"
  parallel: 2
  script:
    # tools
    - !reference [.codecov-check, script]
    - rustup component add llvm-tools-preview
    - mkdir -p target/coverage/result/
    # Place real test call here
    - >
      time cargo nextest run -p polkadot \
        --locked \
        --release \
        --no-fail-fast \
        --partition count:${CI_NODE_INDEX}/${CI_NODE_TOTAL}
    # generate and upload reports
    - >
      grcov \
        target/coverage/ \
        --binary-path ./target/release/ \
        -s . \
        -t lcov \
        --branch \
        -o target/coverage/result/report-${CI_NODE_INDEX}.lcov
    - ls -l target/coverage/result/
    - >
      if [ "$CI_COMMIT_REF_NAME" != "master" ]; then  
        codecovcli -v do-upload -f target/coverage/result/report-${CI_NODE_INDEX}.lcov --disable-search -t ${CODECOV_TOKEN} -r paritytech/polkadot-sdk --commit-sha ${CI_COMMIT_SHA} --fail-on-error --pr ${CI_COMMIT_REF_NAME} --git-service github;
      else
        codecovcli -v do-upload -f target/coverage/result/report-${CI_NODE_INDEX}.lcov --disable-search -t ${CODECOV_TOKEN} -r paritytech/polkadot-sdk --commit-sha ${CI_COMMIT_SHA} --fail-on-error --git-service github;
      fi<|MERGE_RESOLUTION|>--- conflicted
+++ resolved
@@ -68,49 +68,7 @@
 test-linux-stable-codecov:
   stage: test
   needs:
-<<<<<<< HEAD
-    - job: test-full-crypto-feature
-      artifacts: false
-  variables:
-    # Enable debug assertions since we are running optimized builds for testing
-    # but still want to have debug assertions.
-    RUSTFLAGS: "-C debug-assertions"
-    RUST_BACKTRACE: 1
-  script:
-    - cd ./substrate/frame/examples/offchain-worker/
-    - RUSTFLAGS="--cfg substrate_runtime" cargo build --locked --target=wasm32-unknown-unknown --no-default-features
-    - cd ../basic
-    - RUSTFLAGS="--cfg substrate_runtime" cargo build --locked --target=wasm32-unknown-unknown --no-default-features
-  # FIXME
-  allow_failure: true
-
-test-linux-stable-int:
-  stage: test
-  extends:
-    - .docker-env
-    - .common-refs
-    - .run-immediately
-    - .pipeline-stopper-artifacts
-  variables:
-    # Enable debug assertions since we are running optimized builds for testing
-    # but still want to have debug assertions.
-    RUSTFLAGS: "-C debug-assertions -D warnings"
-    RUST_BACKTRACE: 1
-    WASM_BUILD_NO_COLOR: 1
-    WASM_BUILD_RUSTFLAGS: "-C debug-assertions -D warnings"
-    # Ensure we run the UI tests.
-    RUN_UI_TESTS: 1
-  script:
-    - WASM_BUILD_NO_COLOR=1
-      time cargo test -p staging-node-cli --release --locked -- --ignored
-
-# more information about this job can be found here:
-# https://github.com/paritytech/substrate/pull/6916
-check-tracing:
-  stage: test
-=======
     - codecov-start
->>>>>>> 29eb5333
   extends:
     - .docker-env
     - .common-refs

--- conflicted
+++ resolved
@@ -1,21 +1,3 @@
-<<<<<<< HEAD
-**/target/
-**/*.rs.bk
-*.swp
-.wasm-binaries
-runtime/wasm/target/
-**/._*
-.idea
-.vscode
-polkadot.*
-!polkadot.service
-.DS_Store
-.env
-
-artifacts
-release-artifacts
-release.json
-=======
 target/
 **/target/
 .idea
@@ -28,4 +10,3 @@
 *.iml
 .env
 **/._*
->>>>>>> e4949344

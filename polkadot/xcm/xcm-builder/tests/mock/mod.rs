--- conflicted
+++ resolved
@@ -171,13 +171,8 @@
 );
 
 parameter_types! {
-<<<<<<< HEAD
-	pub KusamaForStatemine: (AssetFilter, Location) =
+	pub KusamaForAssetHub: (AssetFilter, Location) =
 		(Wild(AllOf { id: AssetId(Here.into()), fun: WildFungible }), Parachain(1000).into());
-=======
-	pub KusamaForAssetHub: (MultiAssetFilter, MultiLocation) =
-		(Wild(AllOf { id: Concrete(Here.into()), fun: WildFungible }), Parachain(1000).into());
->>>>>>> 18ae2248
 	pub const MaxInstructions: u32 = 100;
 	pub const MaxAssetsIntoHolding: u32 = 4;
 }

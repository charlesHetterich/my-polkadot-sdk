// Copyright (C) Parity Technologies (UK) Ltd.
// This file is part of Polkadot.

// Polkadot is free software: you can redistribute it and/or modify
// it under the terms of the GNU General Public License as published by
// the Free Software Foundation, either version 3 of the License, or
// (at your option) any later version.

// Polkadot is distributed in the hope that it will be useful,
// but WITHOUT ANY WARRANTY; without even the implied warranty of
// MERCHANTABILITY or FITNESS FOR A PARTICULAR PURPOSE.  See the
// GNU General Public License for more details.

// You should have received a copy of the GNU General Public License
// along with Polkadot.  If not, see <http://www.gnu.org/licenses/>.

//! The scheduler module for parachains and parathreads.
//!
//! This module is responsible for two main tasks:
//!   - Partitioning validators into groups and assigning groups to parachains and parathreads
//!   - Scheduling parachains and parathreads
//!
//! It aims to achieve these tasks with these goals in mind:
//! - It should be possible to know at least a block ahead-of-time, ideally more, which validators
//!   are going to be assigned to which parachains.
//! - Parachains that have a candidate pending availability in this fork of the chain should not be
//!   assigned.
//! - Validator assignments should not be gameable. Malicious cartels should not be able to
//!   manipulate the scheduler to assign themselves as desired.
//! - High or close to optimal throughput of parachains and parathreads. Work among validator groups
//!   should be balanced.
//!
//! The Scheduler manages resource allocation using the concept of "Availability Cores".
//! There will be one availability core for each parachain, and a fixed number of cores
//! used for multiplexing parathreads. Validators will be partitioned into groups, with the same
//! number of groups as availability cores. Validator groups will be assigned to different
//! availability cores over time.

use crate::{configuration, initializer::SessionChangeNotification, paras};
use frame_support::pallet_prelude::*;
use frame_system::pallet_prelude::BlockNumberFor;
pub use polkadot_core_primitives::v2::BlockNumber;
use primitives::{
	CoreIndex, GroupIndex, GroupRotationInfo, Id as ParaId, ScheduledCore, ValidatorIndex,
};
use sp_runtime::traits::One;
use sp_std::{
	collections::{btree_map::BTreeMap, vec_deque::VecDeque},
	prelude::*,
};

pub mod common;

use common::{Assignment, AssignmentProvider, AssignmentProviderConfig, FixedAssignmentProvider};

pub use pallet::*;

#[cfg(test)]
mod tests;

const LOG_TARGET: &str = "runtime::parachains::scheduler";
pub mod migration;

#[frame_support::pallet]
pub mod pallet {
	use super::*;

	const STORAGE_VERSION: StorageVersion = StorageVersion::new(2);

	#[pallet::pallet]
	#[pallet::without_storage_info]
	#[pallet::storage_version(STORAGE_VERSION)]
	pub struct Pallet<T>(_);

	#[pallet::config]
	pub trait Config: frame_system::Config + configuration::Config + paras::Config {
		type AssignmentProvider: FixedAssignmentProvider<BlockNumberFor<Self>>;
	}

	/// All the validator groups. One for each core. Indices are into `ActiveValidators` - not the
	/// broader set of Polkadot validators, but instead just the subset used for parachains during
	/// this session.
	///
	/// Bound: The number of cores is the sum of the numbers of parachains and parathread
	/// multiplexers. Reasonably, 100-1000. The dominant factor is the number of validators: safe
	/// upper bound at 10k.
	#[pallet::storage]
	#[pallet::getter(fn validator_groups)]
	pub(crate) type ValidatorGroups<T> = StorageValue<_, Vec<Vec<ValidatorIndex>>, ValueQuery>;

	/// One entry for each availability core. Entries are `None` if the core is not currently
	/// occupied. Can be temporarily `Some` if scheduled but not occupied.
	/// The i'th parachain belongs to the i'th core, with the remaining cores all being
	/// parathread-multiplexers.
	///
	/// Bounded by the maximum of either of these two values:
	///   * The number of parachains and parathread multiplexers
	///   * The number of validators divided by `configuration.max_validators_per_core`.
	#[pallet::storage]
	#[pallet::getter(fn availability_cores)]
	pub(crate) type AvailabilityCores<T: Config> =
		StorageValue<_, Vec<CoreOccupiedType<T>>, ValueQuery>;

	/// Representation of a core in `AvailabilityCores`.
	///
	/// This is not to be confused with `CoreState` which is an enriched variant of this and exposed
	/// to the node side. It also provides information about scheduled/upcoming assignments for
	/// example and is computed on the fly in the `availability_cores` runtime call.
	#[derive(Encode, Decode, TypeInfo, RuntimeDebug, PartialEq)]
	pub enum CoreOccupied<N, A> {
		/// No candidate is waiting availability on this core right now (the core is not occupied).
		Free,
		/// A para is currently waiting for availability/inclusion on this core.
		Paras(ParasEntry<N, A>),
	}

	/// Conveninece type alias for `CoreOccupied`.
	pub type CoreOccupiedType<T> = CoreOccupied<BlockNumberFor<T>, AssignmentType<T>>;

	impl<N, A> CoreOccupied<N, A> {
		/// Is core free?
		pub fn is_free(&self) -> bool {
			matches!(self, Self::Free)
		}
	}

	/// Reasons a core might be freed.
	#[derive(Clone, Copy)]
	pub enum FreedReason {
		/// The core's work concluded and the parablock assigned to it is considered available.
		Concluded,
		/// The core's work timed out.
		TimedOut,
	}

	/// The block number where the session start occurred. Used to track how many group rotations
	/// have occurred.
	///
	/// Note that in the context of parachains modules the session change is signaled during
	/// the block and enacted at the end of the block (at the finalization stage, to be exact).
	/// Thus for all intents and purposes the effect of the session change is observed at the
	/// block following the session change, block number of which we save in this storage value.
	#[pallet::storage]
	#[pallet::getter(fn session_start_block)]
	pub(crate) type SessionStartBlock<T: Config> = StorageValue<_, BlockNumberFor<T>, ValueQuery>;

	/// One entry for each availability core. The `VecDeque` represents the assignments to be
	/// scheduled on that core. `None` is used to signal to not schedule the next para of the core
	/// as there is one currently being scheduled. Not using `None` here would overwrite the
	/// `CoreState` in the runtime API. The value contained here will not be valid after the end of
	/// a block. Runtime APIs should be used to determine scheduled cores/ for the upcoming block.
	#[pallet::storage]
	#[pallet::getter(fn claimqueue)]
	pub(crate) type ClaimQueue<T: Config> =
		StorageValue<_, BTreeMap<CoreIndex, VecDeque<ParasEntryType<T>>>, ValueQuery>;

	/// Opaque `AssignmentType` used in this module.
	pub(crate) type AssignmentType<T> = <<T as Config>::AssignmentProvider as AssignmentProvider<
		BlockNumberFor<T>,
	>>::AssignmentType;

	/// Assignments as tracked in the claim queue.
	#[derive(Encode, Decode, TypeInfo, RuntimeDebug, PartialEq, Clone)]
	pub struct ParasEntry<N, A> {
		/// The underlying `Assignment`
		pub assignment: A,
		/// The number of times the entry has timed out in availability already.
		pub availability_timeouts: u32,
		/// The block height until this entry needs to be backed.
		///
		/// If missed the entry will be removed from the claim queue without ever having occupied
		/// the core.
		pub ttl: N,
	}

	/// Convenience type declaration for `ParasEntry`.
	pub type ParasEntryType<T> = ParasEntry<BlockNumberFor<T>, AssignmentType<T>>;

	impl<N, A: Assignment> ParasEntry<N, A> {
		/// Create a new `ParasEntry`.
		pub fn new(assignment: A, now: N) -> Self {
			ParasEntry { assignment, availability_timeouts: 0, ttl: now }
		}

		/// Return `Id` from the underlying `Assignment`.
		pub fn para_id(&self) -> ParaId {
			self.assignment.para_id()
		}
	}

	/// Availability timeout status of a core.
	pub(crate) struct AvailabilityTimeoutStatus<BlockNumber> {
		/// Is the core already timed out?
		///
		/// If this is true the core will be freed at this block.
		pub timed_out: bool,

		/// When does this core timeout.
		///
		/// The block number the core times out. If `timed_out` is true, this will correspond to
		/// now (current block number).
		pub live_until: BlockNumber,
	}
}

type PositionInClaimqueue = u32;

impl<T: Config> Pallet<T> {
	/// Called by the initializer to initialize the scheduler pallet.
	pub(crate) fn initializer_initialize(_now: BlockNumberFor<T>) -> Weight {
		Weight::zero()
	}

	/// Called by the initializer to finalize the scheduler pallet.
	pub(crate) fn initializer_finalize() {}

	/// Called before the initializer notifies of a new session.
	pub(crate) fn pre_new_session() {
		Self::push_claimqueue_items_to_assignment_provider();
		Self::push_occupied_cores_to_assignment_provider();
	}

	/// Called by the initializer to note that a new session has started.
	pub(crate) fn initializer_on_new_session(
		notification: &SessionChangeNotification<BlockNumberFor<T>>,
	) {
		let SessionChangeNotification { validators, new_config, .. } = notification;
		let config = new_config;

		let n_cores = core::cmp::max(
			T::AssignmentProvider::session_core_count(),
			match config.max_validators_per_core {
				Some(x) if x != 0 => validators.len() as u32 / x,
				_ => 0,
			},
		);

		AvailabilityCores::<T>::mutate(|cores| {
			cores.resize_with(n_cores as _, || CoreOccupied::Free);
		});

		// shuffle validators into groups.
		if n_cores == 0 || validators.is_empty() {
			ValidatorGroups::<T>::set(Vec::new());
		} else {
			let group_base_size = validators.len() / n_cores as usize;
			let n_larger_groups = validators.len() % n_cores as usize;

			// Groups contain indices into the validators from the session change notification,
			// which are already shuffled.

			let mut groups: Vec<Vec<ValidatorIndex>> = Vec::new();
			for i in 0..n_larger_groups {
				let offset = (group_base_size + 1) * i;
				groups.push(
					(0..group_base_size + 1)
						.map(|j| offset + j)
						.map(|j| ValidatorIndex(j as _))
						.collect(),
				);
			}

			for i in 0..(n_cores as usize - n_larger_groups) {
				let offset = (n_larger_groups * (group_base_size + 1)) + (i * group_base_size);
				groups.push(
					(0..group_base_size)
						.map(|j| offset + j)
						.map(|j| ValidatorIndex(j as _))
						.collect(),
				);
			}

			ValidatorGroups::<T>::set(groups);
		}

		let now = <frame_system::Pallet<T>>::block_number() + One::one();
		<SessionStartBlock<T>>::set(now);
	}

	/// Free unassigned cores. Provide a list of cores that should be considered newly-freed along
	/// with the reason for them being freed. Returns a tuple of concluded and timedout paras.
	fn free_cores(
		just_freed_cores: impl IntoIterator<Item = (CoreIndex, FreedReason)>,
	) -> (BTreeMap<CoreIndex, AssignmentType<T>>, BTreeMap<CoreIndex, ParasEntryType<T>>) {
		let mut timedout_paras: BTreeMap<CoreIndex, ParasEntryType<T>> = BTreeMap::new();
		let mut concluded_paras = BTreeMap::new();

		AvailabilityCores::<T>::mutate(|cores| {
			let c_len = cores.len();

			just_freed_cores
				.into_iter()
				.filter(|(freed_index, _)| (freed_index.0 as usize) < c_len)
				.for_each(|(freed_index, freed_reason)| {
					match sp_std::mem::replace(
						&mut cores[freed_index.0 as usize],
						CoreOccupied::Free,
					) {
						CoreOccupied::Free => {},
						CoreOccupied::Paras(entry) => {
							match freed_reason {
								FreedReason::Concluded => {
									concluded_paras.insert(freed_index, entry.assignment);
								},
								FreedReason::TimedOut => {
									timedout_paras.insert(freed_index, entry);
								},
							};
						},
					};
				})
		});

		(concluded_paras, timedout_paras)
	}

	/// Note that the given cores have become occupied. Update the claimqueue accordingly.
	pub(crate) fn occupied(
		now_occupied: BTreeMap<CoreIndex, ParaId>,
	) -> BTreeMap<CoreIndex, PositionInClaimqueue> {
		let mut availability_cores = AvailabilityCores::<T>::get();

		log::debug!(target: LOG_TARGET, "[occupied] now_occupied {:?}", now_occupied);

		let pos_mapping: BTreeMap<CoreIndex, PositionInClaimqueue> = now_occupied
			.iter()
			.flat_map(|(core_idx, para_id)| {
				match Self::remove_from_claimqueue(*core_idx, *para_id) {
					Err(e) => {
						log::debug!(
							target: LOG_TARGET,
							"[occupied] error on remove_from_claimqueue {}",
							e
						);
						None
					},
					Ok((pos_in_claimqueue, pe)) => {
						availability_cores[core_idx.0 as usize] = CoreOccupied::Paras(pe);

						Some((*core_idx, pos_in_claimqueue))
					},
				}
			})
			.collect();

		// Drop expired claims after processing now_occupied.
		Self::drop_expired_claims_from_claimqueue();

		AvailabilityCores::<T>::set(availability_cores);

		pos_mapping
	}

	/// Iterates through every element in all claim queues and tries to add new assignments from the
	/// `AssignmentProvider`. A claim is considered expired if it's `ttl` field is lower than the
	/// current block height.
	fn drop_expired_claims_from_claimqueue() {
		let now = <frame_system::Pallet<T>>::block_number();
		let availability_cores = AvailabilityCores::<T>::get();

		ClaimQueue::<T>::mutate(|cq| {
			for (idx, _) in (0u32..).zip(availability_cores) {
				let core_idx = CoreIndex(idx);
				if let Some(core_claimqueue) = cq.get_mut(&core_idx) {
					let mut i = 0;
					let mut num_dropped = 0;
					while i < core_claimqueue.len() {
						let maybe_dropped = if let Some(entry) = core_claimqueue.get(i) {
							if entry.ttl < now {
								core_claimqueue.remove(i)
							} else {
								None
							}
						} else {
							None
						};

						if let Some(dropped) = maybe_dropped {
							num_dropped += 1;
							T::AssignmentProvider::report_processed(dropped.assignment);
						} else {
							i += 1;
						}
					}

					for _ in 0..num_dropped {
						// For all claims dropped due to TTL, attempt to pop a new entry to
						// the back of the claimqueue.
						if let Some(assignment) =
							T::AssignmentProvider::pop_assignment_for_core(core_idx)
						{
							let AssignmentProviderConfig { ttl, .. } =
								T::AssignmentProvider::get_provider_config(core_idx);
							core_claimqueue.push_back(ParasEntry::new(assignment, now + ttl));
						}
					}
				}
			}
		});
	}

	/// Get the para (chain or thread) ID assigned to a particular core or index, if any. Core
	/// indices out of bounds will return `None`, as will indices of unassigned cores.
	pub(crate) fn core_para(core_index: CoreIndex) -> Option<ParaId> {
		let cores = AvailabilityCores::<T>::get();
		match cores.get(core_index.0 as usize) {
			None | Some(CoreOccupied::Free) => None,
			Some(CoreOccupied::Paras(entry)) => Some(entry.para_id()),
		}
	}

	/// Get the validators in the given group, if the group index is valid for this session.
	pub(crate) fn group_validators(group_index: GroupIndex) -> Option<Vec<ValidatorIndex>> {
		ValidatorGroups::<T>::get().get(group_index.0 as usize).map(|g| g.clone())
	}

	/// Get the group assigned to a specific core by index at the current block number. Result
	/// undefined if the core index is unknown or the block number is less than the session start
	/// index.
	pub(crate) fn group_assigned_to_core(
		core: CoreIndex,
		at: BlockNumberFor<T>,
	) -> Option<GroupIndex> {
		let config = <configuration::Pallet<T>>::config();
		let session_start_block = <SessionStartBlock<T>>::get();

		if at < session_start_block {
			return None
		}

		let validator_groups = ValidatorGroups::<T>::get();

		if core.0 as usize >= validator_groups.len() {
			return None
		}

		let rotations_since_session_start: BlockNumberFor<T> =
			(at - session_start_block) / config.group_rotation_frequency.into();

		let rotations_since_session_start =
			<BlockNumberFor<T> as TryInto<u32>>::try_into(rotations_since_session_start)
				.unwrap_or(0);
		// Error case can only happen if rotations occur only once every u32::max(),
		// so functionally no difference in behavior.

		let group_idx =
			(core.0 as usize + rotations_since_session_start as usize) % validator_groups.len();
		Some(GroupIndex(group_idx as u32))
	}

	/// Returns a predicate that should be used for timing out occupied cores.
	///
	/// This only ever times out cores that have been occupied across a group rotation boundary.
	pub(crate) fn availability_timeout_predicate(
	) -> impl Fn(BlockNumberFor<T>) -> AvailabilityTimeoutStatus<BlockNumberFor<T>> {
		let config = <configuration::Pallet<T>>::config();
		let now = <frame_system::Pallet<T>>::block_number();
		let rotation_info = Self::group_rotation_info(now);

		let next_rotation = rotation_info.next_rotation_at();

		let times_out = Self::availability_timeout_check_required();

		move |pending_since| {
			let time_out_at = if times_out {
				// We are at the beginning of the rotation, here availability period is relevant.
				// Note: blocks backed in this rotation will never time out here as backed_in +
				// config.paras_availability_period will always be > now for these blocks, as
				// otherwise above condition would not be true.
				pending_since + config.paras_availability_period
			} else {
				next_rotation + config.paras_availability_period
			};

			AvailabilityTimeoutStatus { timed_out: time_out_at <= now, live_until: time_out_at }
		}
	}

	/// Is evaluation of `availability_timeout_predicate` necessary at the current block?
	///
	/// This can be used to avoid calling `availability_timeout_predicate` for each core in case
	/// this function returns false.
	pub(crate) fn availability_timeout_check_required() -> bool {
		let config = <configuration::Pallet<T>>::config();
		let now = <frame_system::Pallet<T>>::block_number() + One::one();
		let rotation_info = Self::group_rotation_info(now);

		let current_window = rotation_info.last_rotation_at() + config.paras_availability_period;
		now < current_window
	}

	/// Returns a helper for determining group rotation.
	pub(crate) fn group_rotation_info(
		now: BlockNumberFor<T>,
	) -> GroupRotationInfo<BlockNumberFor<T>> {
		let session_start_block = Self::session_start_block();
		let group_rotation_frequency =
			<configuration::Pallet<T>>::config().group_rotation_frequency;

		GroupRotationInfo { session_start_block, now, group_rotation_frequency }
	}

	/// Return the next thing that will be scheduled on this core assuming it is currently
	/// occupied and the candidate occupying it became available.
	pub(crate) fn next_up_on_available(core: CoreIndex) -> Option<ScheduledCore> {
		ClaimQueue::<T>::get()
			.get(&core)
			.and_then(|a| a.front().map(|pe| Self::paras_entry_to_scheduled_core(pe)))
	}

	fn paras_entry_to_scheduled_core(pe: &ParasEntryType<T>) -> ScheduledCore {
		ScheduledCore { para_id: pe.para_id(), collator: None }
	}

	/// Return the next thing that will be scheduled on this core assuming it is currently
	/// occupied and the candidate occupying it times out.
	pub(crate) fn next_up_on_time_out(core: CoreIndex) -> Option<ScheduledCore> {
		Self::next_up_on_available(core).or_else(|| {
			// Or, if none, the claim currently occupying the core,
			// as it would be put back on the queue after timing out if number of retries is not at
			// the maximum.
			let cores = AvailabilityCores::<T>::get();
			cores.get(core.0 as usize).and_then(|c| match c {
				CoreOccupied::Free => None,
				CoreOccupied::Paras(pe) => {
					let AssignmentProviderConfig { max_availability_timeouts, .. } =
						T::AssignmentProvider::get_provider_config(core);

					if pe.availability_timeouts < max_availability_timeouts {
						Some(Self::paras_entry_to_scheduled_core(pe))
					} else {
						None
					}
				},
			})
		})
	}

	/// Pushes occupied cores to the assignment provider.
	fn push_occupied_cores_to_assignment_provider() {
		AvailabilityCores::<T>::mutate(|cores| {
			for core in cores.iter_mut() {
				match sp_std::mem::replace(core, CoreOccupied::Free) {
					CoreOccupied::Free => continue,
					CoreOccupied::Paras(entry) => {
						Self::maybe_push_assignment(entry);
					},
				}
			}
		});
	}

	// on new session
	fn push_claimqueue_items_to_assignment_provider() {
		for (_, claim_queue) in ClaimQueue::<T>::take() {
			// Push back in reverse order so that when we pop from the provider again,
			// the entries in the claimqueue are in the same order as they are right now.
			for para_entry in claim_queue.into_iter().rev() {
				Self::maybe_push_assignment(para_entry);
			}
		}
	}

	/// Push assignments back to the provider on session change unless the paras
	/// timed out on availability before.
	fn maybe_push_assignment(pe: ParasEntryType<T>) {
		if pe.availability_timeouts == 0 {
			T::AssignmentProvider::push_back_assignment(pe.assignment);
		}
	}

	//
	//  ClaimQueue related functions
	//
	fn claimqueue_lookahead() -> u32 {
		<configuration::Pallet<T>>::config().scheduling_lookahead
	}

<<<<<<< HEAD
=======
	/// Updates the claimqueue by moving it to the next paras and filling empty spots with new
	/// paras.
	pub(crate) fn update_claimqueue(
		just_freed_cores: impl IntoIterator<Item = (CoreIndex, FreedReason)>,
		now: BlockNumberFor<T>,
	) {
		Self::move_claimqueue_forward();
		Self::free_cores_and_fill_claimqueue(just_freed_cores, now)
	}

	/// Moves all elements in the claimqueue forward.
	fn move_claimqueue_forward() {
		let mut cq = ClaimQueue::<T>::get();
		for core_queue in cq.values_mut() {
			// First pop the finished claims from the front.
			if let Some(None) = core_queue.front() {
				core_queue.pop_front();
			}
		}

		ClaimQueue::<T>::set(cq);
	}

>>>>>>> 64effd0e
	/// Frees cores and fills the free claimqueue spots by popping from the `AssignmentProvider`.
	pub fn free_cores_and_fill_claimqueue(
		just_freed_cores: impl IntoIterator<Item = (CoreIndex, FreedReason)>,
		now: BlockNumberFor<T>,
	) {
		let (mut concluded_paras, mut timedout_paras) = Self::free_cores(just_freed_cores);

		// This can only happen on new sessions at which we move all assignments back to the
		// provider. Hence, there's nothing we need to do here.
		if ValidatorGroups::<T>::decode_len().map_or(true, |l| l == 0) {
			return
		}
		// If there exists a core, ensure we schedule at least one job onto it.
		let n_lookahead = Self::claimqueue_lookahead().max(1);
		let n_session_cores = T::AssignmentProvider::session_core_count();
		let cq = ClaimQueue::<T>::get();
		let ttl = <configuration::Pallet<T>>::config().on_demand_ttl;

		for core_idx in 0..n_session_cores {
			let core_idx = CoreIndex::from(core_idx);

			// add previously timedout paras back into the queue
			if let Some(mut entry) = timedout_paras.remove(&core_idx) {
				let AssignmentProviderConfig { max_availability_timeouts, .. } =
					T::AssignmentProvider::get_provider_config(core_idx);
				if entry.availability_timeouts < max_availability_timeouts {
					// Increment the timeout counter.
					entry.availability_timeouts += 1;
					// Reset the ttl so that a timed out assignment.
					entry.ttl = now + ttl;
					Self::add_to_claimqueue(core_idx, entry);
					// The claim has been added back into the claimqueue.
					// Do not pop another assignment for the core.
					continue
				} else {
					// Consider timed out assignments for on demand parachains as concluded for
					// the assignment provider
					let ret = concluded_paras.insert(core_idx, entry.assignment);
					debug_assert!(ret.is_none());
				}
			}

			if let Some(concluded_para) = concluded_paras.remove(&core_idx) {
				T::AssignmentProvider::report_processed(concluded_para);
			}
			// We  consider occupied cores to be part of the claimqueue
			let n_lookahead_used = cq.get(&core_idx).map_or(0, |v| v.len() as u32) +
				if Self::is_core_occupied(core_idx) { 1 } else { 0 };
			for _ in n_lookahead_used..n_lookahead {
				if let Some(assignment) = T::AssignmentProvider::pop_assignment_for_core(core_idx) {
					Self::add_to_claimqueue(core_idx, ParasEntry::new(assignment, now + ttl));
				}
			}
		}

		debug_assert!(timedout_paras.is_empty());
		debug_assert!(concluded_paras.is_empty());
	}

	fn is_core_occupied(core_idx: CoreIndex) -> bool {
		match AvailabilityCores::<T>::get().get(core_idx.0 as usize) {
			None | Some(CoreOccupied::Free) => false,
			Some(CoreOccupied::Paras(_)) => true,
		}
	}

	fn add_to_claimqueue(core_idx: CoreIndex, pe: ParasEntryType<T>) {
		ClaimQueue::<T>::mutate(|la| {
<<<<<<< HEAD
			let la_deque = la.entry(core_idx).or_insert_with(|| VecDeque::new());
			la_deque.push_back(pe);
=======
			la.entry(core_idx).or_default().push_back(Some(pe));
>>>>>>> 64effd0e
		});
	}

	/// Returns `ParasEntry` with `para_id` at `core_idx` if found.
	fn remove_from_claimqueue(
		core_idx: CoreIndex,
		para_id: ParaId,
	) -> Result<(PositionInClaimqueue, ParasEntryType<T>), &'static str> {
		ClaimQueue::<T>::mutate(|cq| {
			let core_claims = cq.get_mut(&core_idx).ok_or("core_idx not found in lookahead")?;

			let pos = core_claims
				.iter()
				.position(|pe| pe.para_id() == para_id)
				.ok_or("para id not found at core_idx lookahead")?;

			let pe = core_claims.remove(pos).ok_or("remove returned None")?;

			Ok((pos as u32, pe))
		})
	}

	/// Paras scheduled next in the claim queue.
	pub(crate) fn scheduled_paras() -> impl Iterator<Item = (CoreIndex, ParaId)> {
		let claimqueue = ClaimQueue::<T>::get();
		claimqueue
			.into_iter()
			.filter_map(|(core_idx, v)| v.front().map(|e| (core_idx, e.assignment.para_id())))
	}

	#[cfg(any(feature = "runtime-benchmarks", test))]
	pub(crate) fn assignment_provider_config(
		core_idx: CoreIndex,
	) -> AssignmentProviderConfig<BlockNumberFor<T>> {
		T::AssignmentProvider::get_provider_config(core_idx)
	}

	#[cfg(any(feature = "try-runtime", test))]
	fn claimqueue_len() -> usize {
		ClaimQueue::<T>::get().iter().map(|la_vec| la_vec.1.len()).sum()
	}

	#[cfg(all(not(feature = "runtime-benchmarks"), test))]
	pub(crate) fn claimqueue_is_empty() -> bool {
		Self::claimqueue_len() == 0
	}

	#[cfg(test)]
	pub(crate) fn set_validator_groups(validator_groups: Vec<Vec<ValidatorIndex>>) {
		ValidatorGroups::<T>::set(validator_groups);
	}
}<|MERGE_RESOLUTION|>--- conflicted
+++ resolved
@@ -576,32 +576,6 @@
 		<configuration::Pallet<T>>::config().scheduling_lookahead
 	}
 
-<<<<<<< HEAD
-=======
-	/// Updates the claimqueue by moving it to the next paras and filling empty spots with new
-	/// paras.
-	pub(crate) fn update_claimqueue(
-		just_freed_cores: impl IntoIterator<Item = (CoreIndex, FreedReason)>,
-		now: BlockNumberFor<T>,
-	) {
-		Self::move_claimqueue_forward();
-		Self::free_cores_and_fill_claimqueue(just_freed_cores, now)
-	}
-
-	/// Moves all elements in the claimqueue forward.
-	fn move_claimqueue_forward() {
-		let mut cq = ClaimQueue::<T>::get();
-		for core_queue in cq.values_mut() {
-			// First pop the finished claims from the front.
-			if let Some(None) = core_queue.front() {
-				core_queue.pop_front();
-			}
-		}
-
-		ClaimQueue::<T>::set(cq);
-	}
-
->>>>>>> 64effd0e
 	/// Frees cores and fills the free claimqueue spots by popping from the `AssignmentProvider`.
 	pub fn free_cores_and_fill_claimqueue(
 		just_freed_cores: impl IntoIterator<Item = (CoreIndex, FreedReason)>,
@@ -670,12 +644,7 @@
 
 	fn add_to_claimqueue(core_idx: CoreIndex, pe: ParasEntryType<T>) {
 		ClaimQueue::<T>::mutate(|la| {
-<<<<<<< HEAD
-			let la_deque = la.entry(core_idx).or_insert_with(|| VecDeque::new());
-			la_deque.push_back(pe);
-=======
-			la.entry(core_idx).or_default().push_back(Some(pe));
->>>>>>> 64effd0e
+			la.entry(core_idx).or_default().push_back(pe);
 		});
 	}
 

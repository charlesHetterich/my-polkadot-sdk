// Copyright (C) Parity Technologies (UK) Ltd.
// This file is part of Polkadot.

// Polkadot is free software: you can redistribute it and/or modify
// it under the terms of the GNU General Public License as published by
// the Free Software Foundation, either version 3 of the License, or
// (at your option) any later version.

// Polkadot is distributed in the hope that it will be useful,
// but WITHOUT ANY WARRANTY; without even the implied warranty of
// MERCHANTABILITY or FITNESS FOR A PARTICULAR PURPOSE.  See the
// GNU General Public License for more details.

// You should have received a copy of the GNU General Public License
// along with Polkadot.  If not, see <http://www.gnu.org/licenses/>.

//! The Rococo runtime for v1 parachains.

#![cfg_attr(not(feature = "std"), no_std)]
// `construct_runtime!` does a lot of recursion and requires us to increase the limit.
#![recursion_limit = "512"]

extern crate alloc;

use alloc::{
	collections::{btree_map::BTreeMap, vec_deque::VecDeque},
	vec,
	vec::Vec,
};
use codec::{Decode, Encode, MaxEncodedLen};
use core::cmp::Ordering;
use frame_support::{
	dynamic_params::{dynamic_pallet_params, dynamic_params},
	traits::FromContains,
};
use pallet_balances::WeightInfo;
use pallet_nis::WithMaximumOf;
use polkadot_primitives::{
	slashing,
	vstaging::{
		CandidateEvent, CommittedCandidateReceiptV2 as CommittedCandidateReceipt, CoreState,
		ScrapedOnChainVotes,
	},
	AccountId, AccountIndex, ApprovalVotingParams, Balance, BlockNumber, CandidateHash, CoreIndex,
	DisputeState, ExecutorParams, GroupRotationInfo, Hash, Id as ParaId, InboundDownwardMessage,
	InboundHrmpMessage, Moment, NodeFeatures, Nonce, OccupiedCoreAssumption,
	PersistedValidationData, SessionInfo, Signature, ValidationCode, ValidationCodeHash,
	ValidatorId, ValidatorIndex, PARACHAIN_KEY_TYPE_ID,
};
use polkadot_runtime_common::{
	assigned_slots, auctions, claims, crowdloan, identity_migrator, impl_runtime_weights,
	impls::{
		ContainsParts, LocatableAssetConverter, ToAuthor, VersionedLocatableAsset,
		VersionedLocationConverter,
	},
	paras_registrar, paras_sudo_wrapper, prod_or_fast, slots,
	traits::{Leaser, OnSwap},
	BlockHashCount, BlockLength, SlowAdjustingFeeUpdate,
};
use polkadot_runtime_parachains::{
	assigner_coretime as parachains_assigner_coretime, configuration as parachains_configuration,
	configuration::ActiveConfigHrmpChannelSizeAndCapacityRatio,
	coretime, disputes as parachains_disputes,
	disputes::slashing as parachains_slashing,
	dmp as parachains_dmp, hrmp as parachains_hrmp, inclusion as parachains_inclusion,
	inclusion::{AggregateMessageOrigin, UmpQueueId},
	initializer as parachains_initializer, on_demand as parachains_on_demand,
	origin as parachains_origin, paras as parachains_paras,
	paras_inherent as parachains_paras_inherent,
	runtime_api_impl::v11 as parachains_runtime_api_impl,
	scheduler as parachains_scheduler, session_info as parachains_session_info,
	shared as parachains_shared,
};
use rococo_runtime_constants::system_parachain::{coretime::TIMESLICE_PERIOD, BROKER_ID};
use scale_info::TypeInfo;
use sp_authority_discovery::AuthorityId as AuthorityDiscoveryId;
use sp_consensus_beefy::{
	ecdsa_crypto::{AuthorityId as BeefyId, Signature as BeefySignature},
	mmr::{BeefyDataProvider, MmrLeafVersion},
};
use sp_genesis_builder::PresetId;

use frame_support::{
	construct_runtime, derive_impl,
	genesis_builder_helper::{build_state, get_preset},
	parameter_types,
	traits::{
		fungible::HoldConsideration, tokens::UnityOrOuterConversion, Contains, EitherOf,
		EitherOfDiverse, EnsureOrigin, EnsureOriginWithArg, EverythingBut, InstanceFilter,
		KeyOwnerProofSystem, LinearStoragePrice, PrivilegeCmp, ProcessMessage, ProcessMessageError,
		StorageMapShim, WithdrawReasons,
	},
	weights::{ConstantMultiplier, WeightMeter, WeightToFee as _},
	PalletId,
};
use frame_system::{EnsureRoot, EnsureSigned};
use pallet_grandpa::{fg_primitives, AuthorityId as GrandpaId};
use pallet_identity::legacy::IdentityInfo;
use pallet_session::historical as session_historical;
use pallet_transaction_payment::{FeeDetails, FungibleAdapter, RuntimeDispatchInfo};
use sp_core::{ConstU128, ConstU8, Get, OpaqueMetadata, H256};
use sp_runtime::{
	create_runtime_str, generic, impl_opaque_keys,
	traits::{
		AccountIdConversion, BlakeTwo256, Block as BlockT, ConstU32, ConvertInto, IdentityLookup,
		Keccak256, OpaqueKeys, SaturatedConversion, Verify,
	},
	transaction_validity::{TransactionPriority, TransactionSource, TransactionValidity},
	ApplyExtrinsicResult, FixedU128, KeyTypeId, Perbill, Percent, Permill, RuntimeDebug,
};
use sp_staking::SessionIndex;
#[cfg(any(feature = "std", test))]
use sp_version::NativeVersion;
use sp_version::RuntimeVersion;
use xcm::{latest::prelude::*, VersionedAssetId, VersionedAssets, VersionedLocation, VersionedXcm};
use xcm_builder::PayOverXcm;

pub use frame_system::Call as SystemCall;
pub use pallet_balances::Call as BalancesCall;

/// Constant values used within the runtime.
use rococo_runtime_constants::{currency::*, fee::*, time::*};

// Weights used in the runtime.
mod weights;

// XCM configurations.
pub mod xcm_config;

// Implemented types.
mod impls;
use impls::ToParachainIdentityReaper;

// Governance and configurations.
pub mod governance;
use governance::{
	pallet_custom_origins, AuctionAdmin, Fellows, GeneralAdmin, LeaseAdmin, Treasurer,
	TreasurySpender,
};
use xcm_runtime_apis::{
	dry_run::{CallDryRunEffects, Error as XcmDryRunApiError, XcmDryRunEffects},
	fees::Error as XcmPaymentApiError,
};

#[cfg(test)]
mod tests;

mod genesis_config_presets;
mod validator_manager;

impl_runtime_weights!(rococo_runtime_constants);

// Make the WASM binary available.
#[cfg(feature = "std")]
include!(concat!(env!("OUT_DIR"), "/wasm_binary.rs"));

/// Provides the `WASM_BINARY` build with `fast-runtime` feature enabled.
///
/// This is for example useful for local test chains.
#[cfg(feature = "std")]
pub mod fast_runtime_binary {
	include!(concat!(env!("OUT_DIR"), "/fast_runtime_binary.rs"));
}

/// Runtime version (Rococo).
#[sp_version::runtime_version]
pub const VERSION: RuntimeVersion = RuntimeVersion {
	spec_name: create_runtime_str!("rococo"),
	impl_name: create_runtime_str!("parity-rococo-v2.0"),
	authoring_version: 0,
	spec_version: 1_016_001,
	impl_version: 0,
	apis: RUNTIME_API_VERSIONS,
	transaction_version: 26,
	system_version: 1,
};

/// The BABE epoch configuration at genesis.
pub const BABE_GENESIS_EPOCH_CONFIG: sp_consensus_babe::BabeEpochConfiguration =
	sp_consensus_babe::BabeEpochConfiguration {
		c: PRIMARY_PROBABILITY,
		allowed_slots: sp_consensus_babe::AllowedSlots::PrimaryAndSecondaryVRFSlots,
	};

/// Native version.
#[cfg(any(feature = "std", test))]
pub fn native_version() -> NativeVersion {
	NativeVersion { runtime_version: VERSION, can_author_with: Default::default() }
}

/// A type to identify calls to the Identity pallet. These will be filtered to prevent invocation,
/// locking the state of the pallet and preventing further updates to identities and sub-identities.
/// The locked state will be the genesis state of a new system chain and then removed from the Relay
/// Chain.
pub struct IsIdentityCall;
impl Contains<RuntimeCall> for IsIdentityCall {
	fn contains(c: &RuntimeCall) -> bool {
		matches!(c, RuntimeCall::Identity(_))
	}
}

parameter_types! {
	pub const Version: RuntimeVersion = VERSION;
	pub const SS58Prefix: u8 = 42;
}

#[derive_impl(frame_system::config_preludes::RelayChainDefaultConfig)]
impl frame_system::Config for Runtime {
	type BaseCallFilter = EverythingBut<IsIdentityCall>;
	type BlockWeights = BlockWeights;
	type BlockLength = BlockLength;
	type DbWeight = RocksDbWeight;
	type Nonce = Nonce;
	type Hash = Hash;
	type AccountId = AccountId;
	type Block = Block;
	type BlockHashCount = BlockHashCount;
	type Version = Version;
	type AccountData = pallet_balances::AccountData<Balance>;
	type SystemWeightInfo = weights::frame_system::WeightInfo<Runtime>;
	type ExtensionsWeightInfo = weights::frame_system_extensions::WeightInfo<Runtime>;
	type SS58Prefix = SS58Prefix;
	type MaxConsumers = frame_support::traits::ConstU32<16>;
}

parameter_types! {
	pub MaximumSchedulerWeight: Weight = Perbill::from_percent(80) *
		BlockWeights::get().max_block;
	pub const MaxScheduledPerBlock: u32 = 50;
	pub const NoPreimagePostponement: Option<u32> = Some(10);
}

/// Used the compare the privilege of an origin inside the scheduler.
pub struct OriginPrivilegeCmp;

impl PrivilegeCmp<OriginCaller> for OriginPrivilegeCmp {
	fn cmp_privilege(left: &OriginCaller, right: &OriginCaller) -> Option<Ordering> {
		if left == right {
			return Some(Ordering::Equal);
		}

		match (left, right) {
			// Root is greater than anything.
			(OriginCaller::system(frame_system::RawOrigin::Root), _) => Some(Ordering::Greater),
			// For every other origin we don't care, as they are not used for `ScheduleOrigin`.
			_ => None,
		}
	}
}

/// Dynamic params that can be adjusted at runtime.
#[dynamic_params(RuntimeParameters, pallet_parameters::Parameters::<Runtime>)]
pub mod dynamic_params {
	use super::*;

	#[dynamic_pallet_params]
	#[codec(index = 0)]
	pub mod nis {
		use super::*;

		#[codec(index = 0)]
		pub static Target: Perquintill = Perquintill::zero();

		#[codec(index = 1)]
		pub static MinBid: Balance = 100 * UNITS;
	}

	#[dynamic_pallet_params]
	#[codec(index = 1)]
	pub mod preimage {
		use super::*;

		#[codec(index = 0)]
		pub static BaseDeposit: Balance = deposit(2, 64);

		#[codec(index = 1)]
		pub static ByteDeposit: Balance = deposit(0, 1);
	}
}

#[cfg(feature = "runtime-benchmarks")]
impl Default for RuntimeParameters {
	fn default() -> Self {
		RuntimeParameters::Preimage(dynamic_params::preimage::Parameters::BaseDeposit(
			dynamic_params::preimage::BaseDeposit,
			Some(1u32.into()),
		))
	}
}

/// Defines what origin can modify which dynamic parameters.
pub struct DynamicParameterOrigin;
impl EnsureOriginWithArg<RuntimeOrigin, RuntimeParametersKey> for DynamicParameterOrigin {
	type Success = ();

	fn try_origin(
		origin: RuntimeOrigin,
		key: &RuntimeParametersKey,
	) -> Result<Self::Success, RuntimeOrigin> {
		use crate::{dynamic_params::*, governance::*, RuntimeParametersKey::*};

		match key {
			Nis(nis::ParametersKey::MinBid(_)) => StakingAdmin::ensure_origin(origin.clone()),
			Nis(nis::ParametersKey::Target(_)) => GeneralAdmin::ensure_origin(origin.clone()),
			Preimage(_) => frame_system::ensure_root(origin.clone()),
		}
		.map_err(|_| origin)
	}

	#[cfg(feature = "runtime-benchmarks")]
	fn try_successful_origin(_key: &RuntimeParametersKey) -> Result<RuntimeOrigin, ()> {
		// Provide the origin for the parameter returned by `Default`:
		Ok(RuntimeOrigin::root())
	}
}

impl pallet_scheduler::Config for Runtime {
	type RuntimeOrigin = RuntimeOrigin;
	type RuntimeEvent = RuntimeEvent;
	type PalletsOrigin = OriginCaller;
	type RuntimeCall = RuntimeCall;
	type MaximumWeight = MaximumSchedulerWeight;
	// The goal of having ScheduleOrigin include AuctionAdmin is to allow the auctions track of
	// OpenGov to schedule periodic auctions.
	type ScheduleOrigin = EitherOf<EnsureRoot<AccountId>, AuctionAdmin>;
	type MaxScheduledPerBlock = MaxScheduledPerBlock;
	type WeightInfo = weights::pallet_scheduler::WeightInfo<Runtime>;
	type OriginPrivilegeCmp = OriginPrivilegeCmp;
	type Preimages = Preimage;
}

parameter_types! {
	pub const PreimageHoldReason: RuntimeHoldReason = RuntimeHoldReason::Preimage(pallet_preimage::HoldReason::Preimage);
}

impl pallet_preimage::Config for Runtime {
	type WeightInfo = weights::pallet_preimage::WeightInfo<Runtime>;
	type RuntimeEvent = RuntimeEvent;
	type Currency = Balances;
	type ManagerOrigin = EnsureRoot<AccountId>;
	type Consideration = HoldConsideration<
		AccountId,
		Balances,
		PreimageHoldReason,
		LinearStoragePrice<
			dynamic_params::preimage::BaseDeposit,
			dynamic_params::preimage::ByteDeposit,
			Balance,
		>,
	>;
}

parameter_types! {
	pub const ExpectedBlockTime: Moment = MILLISECS_PER_BLOCK;
	pub ReportLongevity: u64 = EpochDurationInBlocks::get() as u64 * 10;
}

impl pallet_babe::Config for Runtime {
	type EpochDuration = EpochDurationInBlocks;
	type ExpectedBlockTime = ExpectedBlockTime;
	// session module is the trigger
	type EpochChangeTrigger = pallet_babe::ExternalTrigger;
	type DisabledValidators = Session;
	type WeightInfo = ();
	type MaxAuthorities = MaxAuthorities;
	type MaxNominators = ConstU32<0>;
	type KeyOwnerProof = sp_session::MembershipProof;
	type EquivocationReportSystem =
		pallet_babe::EquivocationReportSystem<Self, Offences, Historical, ReportLongevity>;
}

parameter_types! {
	pub const IndexDeposit: Balance = 100 * CENTS;
}

impl pallet_indices::Config for Runtime {
	type AccountIndex = AccountIndex;
	type Currency = Balances;
	type Deposit = IndexDeposit;
	type RuntimeEvent = RuntimeEvent;
	type WeightInfo = weights::pallet_indices::WeightInfo<Runtime>;
}

parameter_types! {
	pub const ExistentialDeposit: Balance = EXISTENTIAL_DEPOSIT;
	pub const MaxLocks: u32 = 50;
	pub const MaxReserves: u32 = 50;
}

impl pallet_balances::Config for Runtime {
	type Balance = Balance;
	type DustRemoval = ();
	type RuntimeEvent = RuntimeEvent;
	type ExistentialDeposit = ExistentialDeposit;
	type AccountStore = System;
	type MaxLocks = MaxLocks;
	type MaxReserves = MaxReserves;
	type ReserveIdentifier = [u8; 8];
	type WeightInfo = weights::pallet_balances_balances::WeightInfo<Runtime>;
	type FreezeIdentifier = ();
	type RuntimeHoldReason = RuntimeHoldReason;
	type RuntimeFreezeReason = RuntimeFreezeReason;
	type MaxFreezes = ConstU32<1>;
	type DoneSlashHandler = ();
}

parameter_types! {
	pub const TransactionByteFee: Balance = 10 * MILLICENTS;
	/// This value increases the priority of `Operational` transactions by adding
	/// a "virtual tip" that's equal to the `OperationalFeeMultiplier * final_fee`.
	pub const OperationalFeeMultiplier: u8 = 5;
}

impl pallet_transaction_payment::Config for Runtime {
	type RuntimeEvent = RuntimeEvent;
	type OnChargeTransaction = FungibleAdapter<Balances, ToAuthor<Runtime>>;
	type OperationalFeeMultiplier = OperationalFeeMultiplier;
	type WeightToFee = WeightToFee;
	type LengthToFee = ConstantMultiplier<Balance, TransactionByteFee>;
	type FeeMultiplierUpdate = SlowAdjustingFeeUpdate<Self>;
	type WeightInfo = weights::pallet_transaction_payment::WeightInfo<Runtime>;
}

parameter_types! {
	pub const MinimumPeriod: u64 = SLOT_DURATION / 2;
}
impl pallet_timestamp::Config for Runtime {
	type Moment = u64;
	type OnTimestampSet = Babe;
	type MinimumPeriod = MinimumPeriod;
	type WeightInfo = weights::pallet_timestamp::WeightInfo<Runtime>;
}

impl pallet_authorship::Config for Runtime {
	type FindAuthor = pallet_session::FindAccountFromAuthorIndex<Self, Babe>;
	type EventHandler = ();
}

impl_opaque_keys! {
	pub struct SessionKeys {
		pub grandpa: Grandpa,
		pub babe: Babe,
		pub para_validator: Initializer,
		pub para_assignment: ParaSessionInfo,
		pub authority_discovery: AuthorityDiscovery,
		pub beefy: Beefy,
	}
}

/// Special `ValidatorIdOf` implementation that is just returning the input as result.
pub struct ValidatorIdOf;
impl sp_runtime::traits::Convert<AccountId, Option<AccountId>> for ValidatorIdOf {
	fn convert(a: AccountId) -> Option<AccountId> {
		Some(a)
	}
}

impl pallet_session::Config for Runtime {
	type RuntimeEvent = RuntimeEvent;
	type ValidatorId = AccountId;
	type ValidatorIdOf = ValidatorIdOf;
	type ShouldEndSession = Babe;
	type NextSessionRotation = Babe;
	type SessionManager = pallet_session::historical::NoteHistoricalRoot<Self, ValidatorManager>;
	type SessionHandler = <SessionKeys as OpaqueKeys>::KeyTypeIdProviders;
	type Keys = SessionKeys;
	type WeightInfo = weights::pallet_session::WeightInfo<Runtime>;
}

pub struct FullIdentificationOf;
impl sp_runtime::traits::Convert<AccountId, Option<()>> for FullIdentificationOf {
	fn convert(_: AccountId) -> Option<()> {
		Some(Default::default())
	}
}

impl pallet_session::historical::Config for Runtime {
	type FullIdentification = ();
	type FullIdentificationOf = FullIdentificationOf;
}

parameter_types! {
	pub const SessionsPerEra: SessionIndex = 6;
	pub const BondingDuration: sp_staking::EraIndex = 28;
}

parameter_types! {
	pub const SpendPeriod: BlockNumber = 6 * DAYS;
	pub const Burn: Permill = Permill::from_perthousand(2);
	pub const TreasuryPalletId: PalletId = PalletId(*b"py/trsry");
	pub const PayoutSpendPeriod: BlockNumber = 30 * DAYS;
	// The asset's interior location for the paying account. This is the Treasury
	// pallet instance (which sits at index 18).
	pub TreasuryInteriorLocation: InteriorLocation = PalletInstance(18).into();

	pub const TipCountdown: BlockNumber = 1 * DAYS;
	pub const TipFindersFee: Percent = Percent::from_percent(20);
	pub const TipReportDepositBase: Balance = 100 * CENTS;
	pub const DataDepositPerByte: Balance = 1 * CENTS;
	pub const MaxApprovals: u32 = 100;
	pub const MaxAuthorities: u32 = 100_000;
	pub const MaxKeys: u32 = 10_000;
	pub const MaxPeerInHeartbeats: u32 = 10_000;
	pub const MaxBalance: Balance = Balance::max_value();
}

impl pallet_treasury::Config for Runtime {
	type PalletId = TreasuryPalletId;
	type Currency = Balances;
	type RejectOrigin = EitherOfDiverse<EnsureRoot<AccountId>, Treasurer>;
	type RuntimeEvent = RuntimeEvent;
	type SpendPeriod = SpendPeriod;
	type Burn = Burn;
	type BurnDestination = Society;
	type MaxApprovals = MaxApprovals;
	type WeightInfo = weights::pallet_treasury::WeightInfo<Runtime>;
	type SpendFunds = Bounties;
	type SpendOrigin = TreasurySpender;
	type AssetKind = VersionedLocatableAsset;
	type Beneficiary = VersionedLocation;
	type BeneficiaryLookup = IdentityLookup<Self::Beneficiary>;
	type Paymaster = PayOverXcm<
		TreasuryInteriorLocation,
		crate::xcm_config::XcmRouter,
		crate::XcmPallet,
		ConstU32<{ 6 * HOURS }>,
		Self::Beneficiary,
		Self::AssetKind,
		LocatableAssetConverter,
		VersionedLocationConverter,
	>;
	type BalanceConverter = UnityOrOuterConversion<
		ContainsParts<
			FromContains<
				xcm_builder::IsChildSystemParachain<ParaId>,
				xcm_builder::IsParentsOnly<ConstU8<1>>,
			>,
		>,
		AssetRate,
	>;
	type PayoutPeriod = PayoutSpendPeriod;
	#[cfg(feature = "runtime-benchmarks")]
	type BenchmarkHelper = polkadot_runtime_common::impls::benchmarks::TreasuryArguments;
}

parameter_types! {
	pub const BountyDepositBase: Balance = 100 * CENTS;
	pub const BountyDepositPayoutDelay: BlockNumber = 4 * DAYS;
	pub const BountyUpdatePeriod: BlockNumber = 90 * DAYS;
	pub const MaximumReasonLength: u32 = 16384;
	pub const CuratorDepositMultiplier: Permill = Permill::from_percent(50);
	pub const CuratorDepositMin: Balance = 10 * CENTS;
	pub const CuratorDepositMax: Balance = 500 * CENTS;
	pub const BountyValueMinimum: Balance = 200 * CENTS;
}

impl pallet_bounties::Config for Runtime {
	type BountyDepositBase = BountyDepositBase;
	type BountyDepositPayoutDelay = BountyDepositPayoutDelay;
	type BountyUpdatePeriod = BountyUpdatePeriod;
	type CuratorDepositMultiplier = CuratorDepositMultiplier;
	type CuratorDepositMin = CuratorDepositMin;
	type CuratorDepositMax = CuratorDepositMax;
	type BountyValueMinimum = BountyValueMinimum;
	type ChildBountyManager = ChildBounties;
	type DataDepositPerByte = DataDepositPerByte;
	type RuntimeEvent = RuntimeEvent;
	type MaximumReasonLength = MaximumReasonLength;
	type WeightInfo = weights::pallet_bounties::WeightInfo<Runtime>;
	type OnSlash = Treasury;
}

parameter_types! {
	pub const MaxActiveChildBountyCount: u32 = 100;
	pub ChildBountyValueMinimum: Balance = BountyValueMinimum::get() / 10;
}

impl pallet_child_bounties::Config for Runtime {
	type RuntimeEvent = RuntimeEvent;
	type MaxActiveChildBountyCount = MaxActiveChildBountyCount;
	type ChildBountyValueMinimum = ChildBountyValueMinimum;
	type WeightInfo = weights::pallet_child_bounties::WeightInfo<Runtime>;
}

impl pallet_offences::Config for Runtime {
	type RuntimeEvent = RuntimeEvent;
	type IdentificationTuple = pallet_session::historical::IdentificationTuple<Self>;
	type OnOffenceHandler = ();
}

impl pallet_authority_discovery::Config for Runtime {
	type MaxAuthorities = MaxAuthorities;
}

parameter_types! {
	pub const MaxSetIdSessionEntries: u32 = BondingDuration::get() * SessionsPerEra::get();
}

impl pallet_grandpa::Config for Runtime {
	type RuntimeEvent = RuntimeEvent;
	type WeightInfo = ();
	type MaxAuthorities = MaxAuthorities;
	type MaxNominators = ConstU32<0>;
	type MaxSetIdSessionEntries = MaxSetIdSessionEntries;
	type KeyOwnerProof = sp_session::MembershipProof;
	type EquivocationReportSystem =
		pallet_grandpa::EquivocationReportSystem<Self, Offences, Historical, ReportLongevity>;
}

impl frame_system::offchain::SigningTypes for Runtime {
	type Public = <Signature as Verify>::Signer;
	type Signature = Signature;
}

impl<LocalCall> frame_system::offchain::CreateTransactionBase<LocalCall> for Runtime
where
	RuntimeCall: From<LocalCall>,
{
	type Extrinsic = UncheckedExtrinsic;
	type RuntimeCall = RuntimeCall;
}

/// Submits a transaction with the node's public and signature type. Adheres to the signed
/// extension format of the chain.
impl<LocalCall> frame_system::offchain::CreateSignedTransaction<LocalCall> for Runtime
where
	RuntimeCall: From<LocalCall>,
{
	fn create_signed_transaction<
		C: frame_system::offchain::AppCrypto<Self::Public, Self::Signature>,
	>(
		call: RuntimeCall,
		public: <Signature as Verify>::Signer,
		account: AccountId,
		nonce: <Runtime as frame_system::Config>::Nonce,
	) -> Option<UncheckedExtrinsic> {
		use sp_runtime::traits::StaticLookup;
		// take the biggest period possible.
		let period =
			BlockHashCount::get().checked_next_power_of_two().map(|c| c / 2).unwrap_or(2) as u64;

		let current_block = System::block_number()
			.saturated_into::<u64>()
			// The `System::block_number` is initialized with `n+1`,
			// so the actual block number is `n`.
			.saturating_sub(1);
		let tip = 0;
		let tx_ext: TxExtension = (
			frame_system::CheckNonZeroSender::<Runtime>::new(),
			frame_system::CheckSpecVersion::<Runtime>::new(),
			frame_system::CheckTxVersion::<Runtime>::new(),
			frame_system::CheckGenesis::<Runtime>::new(),
			frame_system::CheckMortality::<Runtime>::from(generic::Era::mortal(
				period,
				current_block,
			)),
			frame_system::CheckNonce::<Runtime>::from(nonce),
			frame_system::CheckWeight::<Runtime>::new(),
			pallet_transaction_payment::ChargeTransactionPayment::<Runtime>::from(tip),
<<<<<<< HEAD
=======
			frame_metadata_hash_extension::CheckMetadataHash::new(true),
>>>>>>> b4732add
		)
			.into();
		let raw_payload = SignedPayload::new(call, tx_ext)
			.map_err(|e| {
				log::warn!("Unable to create signed payload: {:?}", e);
			})
			.ok()?;
		let signature = raw_payload.using_encoded(|payload| C::sign(payload, public))?;
		let (call, tx_ext, _) = raw_payload.deconstruct();
		let address = <Runtime as frame_system::Config>::Lookup::unlookup(account);
<<<<<<< HEAD
		Some((call, (address, signature, tx_ext)))
=======
		let transaction = UncheckedExtrinsic::new_signed(call, address, signature, tx_ext);
		Some(transaction)
>>>>>>> b4732add
	}
}

impl<LocalCall> frame_system::offchain::CreateTransaction<LocalCall> for Runtime
where
	RuntimeCall: From<LocalCall>,
{
	type Extension = TxExtension;

	fn create_transaction(call: RuntimeCall, tx_ext: Self::Extension) -> UncheckedExtrinsic {
		UncheckedExtrinsic::new_transaction(call, tx_ext)
	}
}

impl<LocalCall> frame_system::offchain::CreateInherent<LocalCall> for Runtime
where
	RuntimeCall: From<LocalCall>,
{
	fn create_inherent(call: RuntimeCall) -> UncheckedExtrinsic {
		UncheckedExtrinsic::new_bare(call)
	}
}

parameter_types! {
	pub Prefix: &'static [u8] = b"Pay ROCs to the Rococo account:";
}

impl claims::Config for Runtime {
	type RuntimeEvent = RuntimeEvent;
	type VestingSchedule = Vesting;
	type Prefix = Prefix;
	type MoveClaimOrigin = EnsureRoot<AccountId>;
	type WeightInfo = weights::polkadot_runtime_common_claims::WeightInfo<Runtime>;
}

parameter_types! {
	// Minimum 100 bytes/ROC deposited (1 CENT/byte)
	pub const BasicDeposit: Balance = 1000 * CENTS;       // 258 bytes on-chain
	pub const ByteDeposit: Balance = deposit(0, 1);
	pub const SubAccountDeposit: Balance = 200 * CENTS;   // 53 bytes on-chain
	pub const MaxSubAccounts: u32 = 100;
	pub const MaxAdditionalFields: u32 = 100;
	pub const MaxRegistrars: u32 = 20;
}

impl pallet_identity::Config for Runtime {
	type RuntimeEvent = RuntimeEvent;
	type Currency = Balances;
	type BasicDeposit = BasicDeposit;
	type ByteDeposit = ByteDeposit;
	type SubAccountDeposit = SubAccountDeposit;
	type MaxSubAccounts = MaxSubAccounts;
	type IdentityInformation = IdentityInfo<MaxAdditionalFields>;
	type MaxRegistrars = MaxRegistrars;
	type Slashed = Treasury;
	type ForceOrigin = EitherOf<EnsureRoot<Self::AccountId>, GeneralAdmin>;
	type RegistrarOrigin = EitherOf<EnsureRoot<Self::AccountId>, GeneralAdmin>;
	type OffchainSignature = Signature;
	type SigningPublicKey = <Signature as Verify>::Signer;
	type UsernameAuthorityOrigin = EnsureRoot<Self::AccountId>;
	type PendingUsernameExpiration = ConstU32<{ 7 * DAYS }>;
	type MaxSuffixLength = ConstU32<7>;
	type MaxUsernameLength = ConstU32<32>;
	type WeightInfo = weights::pallet_identity::WeightInfo<Runtime>;
}

impl pallet_utility::Config for Runtime {
	type RuntimeEvent = RuntimeEvent;
	type RuntimeCall = RuntimeCall;
	type PalletsOrigin = OriginCaller;
	type WeightInfo = weights::pallet_utility::WeightInfo<Runtime>;
}

parameter_types! {
	// One storage item; key size is 32; value is size 4+4+16+32 bytes = 56 bytes.
	pub const DepositBase: Balance = deposit(1, 88);
	// Additional storage item size of 32 bytes.
	pub const DepositFactor: Balance = deposit(0, 32);
	pub const MaxSignatories: u32 = 100;
}

impl pallet_multisig::Config for Runtime {
	type RuntimeEvent = RuntimeEvent;
	type RuntimeCall = RuntimeCall;
	type Currency = Balances;
	type DepositBase = DepositBase;
	type DepositFactor = DepositFactor;
	type MaxSignatories = MaxSignatories;
	type WeightInfo = weights::pallet_multisig::WeightInfo<Runtime>;
}

parameter_types! {
	pub const ConfigDepositBase: Balance = 500 * CENTS;
	pub const FriendDepositFactor: Balance = 50 * CENTS;
	pub const MaxFriends: u16 = 9;
	pub const RecoveryDeposit: Balance = 500 * CENTS;
}

impl pallet_recovery::Config for Runtime {
	type RuntimeEvent = RuntimeEvent;
	type WeightInfo = ();
	type RuntimeCall = RuntimeCall;
	type Currency = Balances;
	type ConfigDepositBase = ConfigDepositBase;
	type FriendDepositFactor = FriendDepositFactor;
	type MaxFriends = MaxFriends;
	type RecoveryDeposit = RecoveryDeposit;
}

parameter_types! {
	pub const SocietyPalletId: PalletId = PalletId(*b"py/socie");
}

impl pallet_society::Config for Runtime {
	type RuntimeEvent = RuntimeEvent;
	type Currency = Balances;
	type Randomness = pallet_babe::RandomnessFromOneEpochAgo<Runtime>;
	type GraceStrikes = ConstU32<1>;
	type PeriodSpend = ConstU128<{ 50_000 * CENTS }>;
	type VotingPeriod = ConstU32<{ 5 * DAYS }>;
	type ClaimPeriod = ConstU32<{ 2 * DAYS }>;
	type MaxLockDuration = ConstU32<{ 36 * 30 * DAYS }>;
	type FounderSetOrigin = EnsureRoot<AccountId>;
	type ChallengePeriod = ConstU32<{ 7 * DAYS }>;
	type MaxPayouts = ConstU32<8>;
	type MaxBids = ConstU32<512>;
	type PalletId = SocietyPalletId;
	type WeightInfo = ();
}

parameter_types! {
	pub const MinVestedTransfer: Balance = 100 * CENTS;
	pub UnvestedFundsAllowedWithdrawReasons: WithdrawReasons =
		WithdrawReasons::except(WithdrawReasons::TRANSFER | WithdrawReasons::RESERVE);
}

impl pallet_vesting::Config for Runtime {
	type RuntimeEvent = RuntimeEvent;
	type Currency = Balances;
	type BlockNumberToBalance = ConvertInto;
	type MinVestedTransfer = MinVestedTransfer;
	type WeightInfo = weights::pallet_vesting::WeightInfo<Runtime>;
	type UnvestedFundsAllowedWithdrawReasons = UnvestedFundsAllowedWithdrawReasons;
	type BlockNumberProvider = System;
	const MAX_VESTING_SCHEDULES: u32 = 28;
}

parameter_types! {
	// One storage item; key size 32, value size 8; .
	pub const ProxyDepositBase: Balance = deposit(1, 8);
	// Additional storage item size of 33 bytes.
	pub const ProxyDepositFactor: Balance = deposit(0, 33);
	pub const MaxProxies: u16 = 32;
	pub const AnnouncementDepositBase: Balance = deposit(1, 8);
	pub const AnnouncementDepositFactor: Balance = deposit(0, 66);
	pub const MaxPending: u16 = 32;
}

/// The type used to represent the kinds of proxying allowed.
#[derive(
	Copy,
	Clone,
	Eq,
	PartialEq,
	Ord,
	PartialOrd,
	Encode,
	Decode,
	RuntimeDebug,
	MaxEncodedLen,
	TypeInfo,
)]
pub enum ProxyType {
	Any,
	NonTransfer,
	Governance,
	IdentityJudgement,
	CancelProxy,
	Auction,
	Society,
	OnDemandOrdering,
}
impl Default for ProxyType {
	fn default() -> Self {
		Self::Any
	}
}
impl InstanceFilter<RuntimeCall> for ProxyType {
	fn filter(&self, c: &RuntimeCall) -> bool {
		match self {
			ProxyType::Any => true,
			ProxyType::NonTransfer => matches!(
				c,
				RuntimeCall::System(..) |
				RuntimeCall::Babe(..) |
				RuntimeCall::Timestamp(..) |
				RuntimeCall::Indices(pallet_indices::Call::claim {..}) |
				RuntimeCall::Indices(pallet_indices::Call::free {..}) |
				RuntimeCall::Indices(pallet_indices::Call::freeze {..}) |
				// Specifically omitting Indices `transfer`, `force_transfer`
				// Specifically omitting the entire Balances pallet
				RuntimeCall::Session(..) |
				RuntimeCall::Grandpa(..) |
				RuntimeCall::Treasury(..) |
				RuntimeCall::Bounties(..) |
				RuntimeCall::ChildBounties(..) |
				RuntimeCall::ConvictionVoting(..) |
				RuntimeCall::Referenda(..) |
				RuntimeCall::FellowshipCollective(..) |
				RuntimeCall::FellowshipReferenda(..) |
				RuntimeCall::Whitelist(..) |
				RuntimeCall::Claims(..) |
				RuntimeCall::Utility(..) |
				RuntimeCall::Identity(..) |
				RuntimeCall::Society(..) |
				RuntimeCall::Recovery(pallet_recovery::Call::as_recovered {..}) |
				RuntimeCall::Recovery(pallet_recovery::Call::vouch_recovery {..}) |
				RuntimeCall::Recovery(pallet_recovery::Call::claim_recovery {..}) |
				RuntimeCall::Recovery(pallet_recovery::Call::close_recovery {..}) |
				RuntimeCall::Recovery(pallet_recovery::Call::remove_recovery {..}) |
				RuntimeCall::Recovery(pallet_recovery::Call::cancel_recovered {..}) |
				// Specifically omitting Recovery `create_recovery`, `initiate_recovery`
				RuntimeCall::Vesting(pallet_vesting::Call::vest {..}) |
				RuntimeCall::Vesting(pallet_vesting::Call::vest_other {..}) |
				// Specifically omitting Vesting `vested_transfer`, and `force_vested_transfer`
				RuntimeCall::Scheduler(..) |
				RuntimeCall::Proxy(..) |
				RuntimeCall::Multisig(..) |
				RuntimeCall::Nis(..) |
				RuntimeCall::Registrar(paras_registrar::Call::register {..}) |
				RuntimeCall::Registrar(paras_registrar::Call::deregister {..}) |
				// Specifically omitting Registrar `swap`
				RuntimeCall::Registrar(paras_registrar::Call::reserve {..}) |
				RuntimeCall::Crowdloan(..) |
				RuntimeCall::Slots(..) |
				RuntimeCall::Auctions(..) // Specifically omitting the entire XCM Pallet
			),
			ProxyType::Governance => matches!(
				c,
				RuntimeCall::Bounties(..) |
					RuntimeCall::Utility(..) |
					RuntimeCall::ChildBounties(..) |
					// OpenGov calls
					RuntimeCall::ConvictionVoting(..) |
					RuntimeCall::Referenda(..) |
					RuntimeCall::FellowshipCollective(..) |
					RuntimeCall::FellowshipReferenda(..) |
					RuntimeCall::Whitelist(..)
			),
			ProxyType::IdentityJudgement => matches!(
				c,
				RuntimeCall::Identity(pallet_identity::Call::provide_judgement { .. }) |
					RuntimeCall::Utility(..)
			),
			ProxyType::CancelProxy => {
				matches!(c, RuntimeCall::Proxy(pallet_proxy::Call::reject_announcement { .. }))
			},
			ProxyType::Auction => matches!(
				c,
				RuntimeCall::Auctions { .. } |
					RuntimeCall::Crowdloan { .. } |
					RuntimeCall::Registrar { .. } |
					RuntimeCall::Multisig(..) |
					RuntimeCall::Slots { .. }
			),
			ProxyType::Society => matches!(c, RuntimeCall::Society(..)),
			ProxyType::OnDemandOrdering => matches!(c, RuntimeCall::OnDemandAssignmentProvider(..)),
		}
	}
	fn is_superset(&self, o: &Self) -> bool {
		match (self, o) {
			(x, y) if x == y => true,
			(ProxyType::Any, _) => true,
			(_, ProxyType::Any) => false,
			(ProxyType::NonTransfer, _) => true,
			_ => false,
		}
	}
}

impl pallet_proxy::Config for Runtime {
	type RuntimeEvent = RuntimeEvent;
	type RuntimeCall = RuntimeCall;
	type Currency = Balances;
	type ProxyType = ProxyType;
	type ProxyDepositBase = ProxyDepositBase;
	type ProxyDepositFactor = ProxyDepositFactor;
	type MaxProxies = MaxProxies;
	type WeightInfo = weights::pallet_proxy::WeightInfo<Runtime>;
	type MaxPending = MaxPending;
	type CallHasher = BlakeTwo256;
	type AnnouncementDepositBase = AnnouncementDepositBase;
	type AnnouncementDepositFactor = AnnouncementDepositFactor;
}

impl parachains_origin::Config for Runtime {}

impl parachains_configuration::Config for Runtime {
	type WeightInfo = weights::polkadot_runtime_parachains_configuration::WeightInfo<Runtime>;
}

impl parachains_shared::Config for Runtime {
	type DisabledValidators = Session;
}

impl parachains_session_info::Config for Runtime {
	type ValidatorSet = Historical;
}

/// Special `RewardValidators` that does nothing ;)
pub struct RewardValidators;
impl polkadot_runtime_parachains::inclusion::RewardValidators for RewardValidators {
	fn reward_backing(_: impl IntoIterator<Item = ValidatorIndex>) {}
	fn reward_bitfields(_: impl IntoIterator<Item = ValidatorIndex>) {}
}

impl parachains_inclusion::Config for Runtime {
	type RuntimeEvent = RuntimeEvent;
	type DisputesHandler = ParasDisputes;
	type RewardValidators = RewardValidators;
	type MessageQueue = MessageQueue;
	type WeightInfo = weights::polkadot_runtime_parachains_inclusion::WeightInfo<Runtime>;
}

parameter_types! {
	pub const ParasUnsignedPriority: TransactionPriority = TransactionPriority::max_value();
}

impl parachains_paras::Config for Runtime {
	type RuntimeEvent = RuntimeEvent;
	type WeightInfo = weights::polkadot_runtime_parachains_paras::WeightInfo<Runtime>;
	type UnsignedPriority = ParasUnsignedPriority;
	type QueueFootprinter = ParaInclusion;
	type NextSessionRotation = Babe;
	type OnNewHead = Registrar;
	type AssignCoretime = CoretimeAssignmentProvider;
}

parameter_types! {
	/// Amount of weight that can be spent per block to service messages.
	///
	/// # WARNING
	///
	/// This is not a good value for para-chains since the `Scheduler` already uses up to 80% block weight.
	pub MessageQueueServiceWeight: Weight = Perbill::from_percent(20) * BlockWeights::get().max_block;
	pub const MessageQueueHeapSize: u32 = 32 * 1024;
	pub const MessageQueueMaxStale: u32 = 96;
}

/// Message processor to handle any messages that were enqueued into the `MessageQueue` pallet.
pub struct MessageProcessor;
impl ProcessMessage for MessageProcessor {
	type Origin = AggregateMessageOrigin;

	fn process_message(
		message: &[u8],
		origin: Self::Origin,
		meter: &mut WeightMeter,
		id: &mut [u8; 32],
	) -> Result<bool, ProcessMessageError> {
		let para = match origin {
			AggregateMessageOrigin::Ump(UmpQueueId::Para(para)) => para,
		};
		xcm_builder::ProcessXcmMessage::<
			Junction,
			xcm_executor::XcmExecutor<xcm_config::XcmConfig>,
			RuntimeCall,
		>::process_message(message, Junction::Parachain(para.into()), meter, id)
	}
}

impl pallet_message_queue::Config for Runtime {
	type RuntimeEvent = RuntimeEvent;
	type Size = u32;
	type HeapSize = MessageQueueHeapSize;
	type MaxStale = MessageQueueMaxStale;
	type ServiceWeight = MessageQueueServiceWeight;
	type IdleMaxServiceWeight = MessageQueueServiceWeight;
	#[cfg(not(feature = "runtime-benchmarks"))]
	type MessageProcessor = MessageProcessor;
	#[cfg(feature = "runtime-benchmarks")]
	type MessageProcessor =
		pallet_message_queue::mock_helpers::NoopMessageProcessor<AggregateMessageOrigin>;
	type QueueChangeHandler = ParaInclusion;
	type QueuePausedQuery = ();
	type WeightInfo = weights::pallet_message_queue::WeightInfo<Runtime>;
}

impl parachains_dmp::Config for Runtime {}

parameter_types! {
	pub const HrmpChannelSizeAndCapacityWithSystemRatio: Percent = Percent::from_percent(100);
}

impl parachains_hrmp::Config for Runtime {
	type RuntimeOrigin = RuntimeOrigin;
	type RuntimeEvent = RuntimeEvent;
	type ChannelManager = EnsureRoot<AccountId>;
	type Currency = Balances;
	type DefaultChannelSizeAndCapacityWithSystem = ActiveConfigHrmpChannelSizeAndCapacityRatio<
		Runtime,
		HrmpChannelSizeAndCapacityWithSystemRatio,
	>;
	type VersionWrapper = crate::XcmPallet;
	type WeightInfo = weights::polkadot_runtime_parachains_hrmp::WeightInfo<Runtime>;
}

impl parachains_paras_inherent::Config for Runtime {
	type WeightInfo = weights::polkadot_runtime_parachains_paras_inherent::WeightInfo<Runtime>;
}

impl parachains_scheduler::Config for Runtime {
	// If you change this, make sure the `Assignment` type of the new provider is binary compatible,
	// otherwise provide a migration.
	type AssignmentProvider = CoretimeAssignmentProvider;
}

parameter_types! {
	pub const BrokerId: u32 = BROKER_ID;
	pub const BrokerPalletId: PalletId = PalletId(*b"py/broke");
	pub MaxXcmTransactWeight: Weight = Weight::from_parts(200_000_000, 20_000);
}

pub struct BrokerPot;
impl Get<InteriorLocation> for BrokerPot {
	fn get() -> InteriorLocation {
		Junction::AccountId32 { network: None, id: BrokerPalletId::get().into_account_truncating() }
			.into()
	}
}

impl coretime::Config for Runtime {
	type RuntimeOrigin = RuntimeOrigin;
	type RuntimeEvent = RuntimeEvent;
	type Currency = Balances;
	type BrokerId = BrokerId;
	type BrokerPotLocation = BrokerPot;
	type WeightInfo = weights::polkadot_runtime_parachains_coretime::WeightInfo<Runtime>;
	type SendXcm = crate::xcm_config::XcmRouter;
	type AssetTransactor = crate::xcm_config::LocalAssetTransactor;
	type AccountToLocation = xcm_builder::AliasesIntoAccountId32<
		xcm_config::ThisNetwork,
		<Runtime as frame_system::Config>::AccountId,
	>;
	type MaxXcmTransactWeight = MaxXcmTransactWeight;
}

parameter_types! {
	pub const OnDemandTrafficDefaultValue: FixedU128 = FixedU128::from_u32(1);
	// Keep 2 timeslices worth of revenue information.
	pub const MaxHistoricalRevenue: BlockNumber = 2 * TIMESLICE_PERIOD;
	pub const OnDemandPalletId: PalletId = PalletId(*b"py/ondmd");
}

impl parachains_on_demand::Config for Runtime {
	type RuntimeEvent = RuntimeEvent;
	type Currency = Balances;
	type TrafficDefaultValue = OnDemandTrafficDefaultValue;
	type WeightInfo = weights::polkadot_runtime_parachains_on_demand::WeightInfo<Runtime>;
	type MaxHistoricalRevenue = MaxHistoricalRevenue;
	type PalletId = OnDemandPalletId;
}

impl parachains_assigner_coretime::Config for Runtime {}

impl parachains_initializer::Config for Runtime {
	type Randomness = pallet_babe::RandomnessFromOneEpochAgo<Runtime>;
	type ForceOrigin = EnsureRoot<AccountId>;
	type WeightInfo = weights::polkadot_runtime_parachains_initializer::WeightInfo<Runtime>;
	type CoretimeOnNewSession = Coretime;
}

impl parachains_disputes::Config for Runtime {
	type RuntimeEvent = RuntimeEvent;
	type RewardValidators = ();
	type SlashingHandler = parachains_slashing::SlashValidatorsForDisputes<ParasSlashing>;
	type WeightInfo = weights::polkadot_runtime_parachains_disputes::WeightInfo<Runtime>;
}

impl parachains_slashing::Config for Runtime {
	type KeyOwnerProofSystem = Historical;
	type KeyOwnerProof =
		<Self::KeyOwnerProofSystem as KeyOwnerProofSystem<(KeyTypeId, ValidatorId)>>::Proof;
	type KeyOwnerIdentification = <Self::KeyOwnerProofSystem as KeyOwnerProofSystem<(
		KeyTypeId,
		ValidatorId,
	)>>::IdentificationTuple;
	type HandleReports = parachains_slashing::SlashingReportHandler<
		Self::KeyOwnerIdentification,
		Offences,
		ReportLongevity,
	>;
	type WeightInfo = parachains_slashing::TestWeightInfo;
	type BenchmarkingConfig = parachains_slashing::BenchConfig<200>;
}

parameter_types! {
	pub const ParaDeposit: Balance = 40 * UNITS;
}

impl paras_registrar::Config for Runtime {
	type RuntimeOrigin = RuntimeOrigin;
	type RuntimeEvent = RuntimeEvent;
	type Currency = Balances;
	type OnSwap = (Crowdloan, Slots, SwapLeases);
	type ParaDeposit = ParaDeposit;
	type DataDepositPerByte = DataDepositPerByte;
	type WeightInfo = weights::polkadot_runtime_common_paras_registrar::WeightInfo<Runtime>;
}

parameter_types! {
	pub LeasePeriod: BlockNumber = prod_or_fast!(1 * DAYS, 1 * DAYS, "ROC_LEASE_PERIOD");
}

impl slots::Config for Runtime {
	type RuntimeEvent = RuntimeEvent;
	type Currency = Balances;
	type Registrar = Registrar;
	type LeasePeriod = LeasePeriod;
	type LeaseOffset = ();
	type ForceOrigin = EitherOf<EnsureRoot<Self::AccountId>, LeaseAdmin>;
	type WeightInfo = weights::polkadot_runtime_common_slots::WeightInfo<Runtime>;
}

parameter_types! {
	pub const CrowdloanId: PalletId = PalletId(*b"py/cfund");
	pub const SubmissionDeposit: Balance = 3 * GRAND;
	pub const MinContribution: Balance = 3_000 * CENTS;
	pub const RemoveKeysLimit: u32 = 1000;
	// Allow 32 bytes for an additional memo to a crowdloan.
	pub const MaxMemoLength: u8 = 32;
}

impl crowdloan::Config for Runtime {
	type RuntimeEvent = RuntimeEvent;
	type PalletId = CrowdloanId;
	type SubmissionDeposit = SubmissionDeposit;
	type MinContribution = MinContribution;
	type RemoveKeysLimit = RemoveKeysLimit;
	type Registrar = Registrar;
	type Auctioneer = Auctions;
	type MaxMemoLength = MaxMemoLength;
	type WeightInfo = weights::polkadot_runtime_common_crowdloan::WeightInfo<Runtime>;
}

parameter_types! {
	// The average auction is 7 days long, so this will be 70% for ending period.
	// 5 Days = 72000 Blocks @ 6 sec per block
	pub const EndingPeriod: BlockNumber = 5 * DAYS;
	// ~ 1000 samples per day -> ~ 20 blocks per sample -> 2 minute samples
	pub const SampleLength: BlockNumber = 2 * MINUTES;
}

impl auctions::Config for Runtime {
	type RuntimeEvent = RuntimeEvent;
	type Leaser = Slots;
	type Registrar = Registrar;
	type EndingPeriod = EndingPeriod;
	type SampleLength = SampleLength;
	type Randomness = pallet_babe::RandomnessFromOneEpochAgo<Runtime>;
	type InitiateOrigin = EitherOf<EnsureRoot<Self::AccountId>, AuctionAdmin>;
	type WeightInfo = weights::polkadot_runtime_common_auctions::WeightInfo<Runtime>;
}

impl identity_migrator::Config for Runtime {
	type RuntimeEvent = RuntimeEvent;
	type Reaper = EnsureSigned<AccountId>;
	type ReapIdentityHandler = ToParachainIdentityReaper<Runtime, Self::AccountId>;
	type WeightInfo = weights::polkadot_runtime_common_identity_migrator::WeightInfo<Runtime>;
}

type NisCounterpartInstance = pallet_balances::Instance2;
impl pallet_balances::Config<NisCounterpartInstance> for Runtime {
	type Balance = Balance;
	type DustRemoval = ();
	type RuntimeEvent = RuntimeEvent;
	type ExistentialDeposit = ConstU128<10_000_000_000>; // One RTC cent
	type AccountStore = StorageMapShim<
		pallet_balances::Account<Runtime, NisCounterpartInstance>,
		AccountId,
		pallet_balances::AccountData<u128>,
	>;
	type MaxLocks = ConstU32<4>;
	type MaxReserves = ConstU32<4>;
	type ReserveIdentifier = [u8; 8];
	type WeightInfo = weights::pallet_balances_nis_counterpart_balances::WeightInfo<Runtime>;
	type RuntimeHoldReason = RuntimeHoldReason;
	type RuntimeFreezeReason = RuntimeFreezeReason;
	type FreezeIdentifier = ();
	type MaxFreezes = ConstU32<1>;
	type DoneSlashHandler = ();
}

parameter_types! {
	pub const NisBasePeriod: BlockNumber = 30 * DAYS;
	pub MinReceipt: Perquintill = Perquintill::from_rational(1u64, 10_000_000u64);
	pub const IntakePeriod: BlockNumber = 5 * MINUTES;
	pub MaxIntakeWeight: Weight = MAXIMUM_BLOCK_WEIGHT / 10;
	pub const ThawThrottle: (Perquintill, BlockNumber) = (Perquintill::from_percent(25), 5);
	pub const NisPalletId: PalletId = PalletId(*b"py/nis  ");
}

impl pallet_nis::Config for Runtime {
	type WeightInfo = weights::pallet_nis::WeightInfo<Runtime>;
	type RuntimeEvent = RuntimeEvent;
	type Currency = Balances;
	type CurrencyBalance = Balance;
	type FundOrigin = frame_system::EnsureSigned<AccountId>;
	type Counterpart = NisCounterpartBalances;
	type CounterpartAmount = WithMaximumOf<ConstU128<21_000_000_000_000_000_000u128>>;
	type Deficit = (); // Mint
	type IgnoredIssuance = ();
	type Target = dynamic_params::nis::Target;
	type PalletId = NisPalletId;
	type QueueCount = ConstU32<300>;
	type MaxQueueLen = ConstU32<1000>;
	type FifoQueueLen = ConstU32<250>;
	type BasePeriod = NisBasePeriod;
	type MinBid = dynamic_params::nis::MinBid;
	type MinReceipt = MinReceipt;
	type IntakePeriod = IntakePeriod;
	type MaxIntakeWeight = MaxIntakeWeight;
	type ThawThrottle = ThawThrottle;
	type RuntimeHoldReason = RuntimeHoldReason;
	#[cfg(feature = "runtime-benchmarks")]
	type BenchmarkSetup = ();
}

impl pallet_parameters::Config for Runtime {
	type RuntimeEvent = RuntimeEvent;
	type RuntimeParameters = RuntimeParameters;
	type AdminOrigin = DynamicParameterOrigin;
	type WeightInfo = weights::pallet_parameters::WeightInfo<Runtime>;
}

parameter_types! {
	pub BeefySetIdSessionEntries: u32 = BondingDuration::get() * SessionsPerEra::get();
}

impl pallet_beefy::Config for Runtime {
	type BeefyId = BeefyId;
	type MaxAuthorities = MaxAuthorities;
	type MaxNominators = ConstU32<0>;
	type MaxSetIdSessionEntries = BeefySetIdSessionEntries;
	type OnNewValidatorSet = MmrLeaf;
	type AncestryHelper = MmrLeaf;
	type WeightInfo = ();
	type KeyOwnerProof = <Historical as KeyOwnerProofSystem<(KeyTypeId, BeefyId)>>::Proof;
	type EquivocationReportSystem =
		pallet_beefy::EquivocationReportSystem<Self, Offences, Historical, ReportLongevity>;
}

/// MMR helper types.
mod mmr {
	use super::Runtime;
	pub use pallet_mmr::primitives::*;

	pub type Leaf = <<Runtime as pallet_mmr::Config>::LeafData as LeafDataProvider>::LeafData;
	pub type Hashing = <Runtime as pallet_mmr::Config>::Hashing;
	pub type Hash = <Hashing as sp_runtime::traits::Hash>::Output;
}

impl pallet_mmr::Config for Runtime {
	const INDEXING_PREFIX: &'static [u8] = mmr::INDEXING_PREFIX;
	type Hashing = Keccak256;
	type OnNewRoot = pallet_beefy_mmr::DepositBeefyDigest<Runtime>;
	type LeafData = pallet_beefy_mmr::Pallet<Runtime>;
	type BlockHashProvider = pallet_mmr::DefaultBlockHashProvider<Runtime>;
	type WeightInfo = weights::pallet_mmr::WeightInfo<Runtime>;
	#[cfg(feature = "runtime-benchmarks")]
	type BenchmarkHelper = parachains_paras::benchmarking::mmr_setup::MmrSetup<Runtime>;
}

parameter_types! {
	pub LeafVersion: MmrLeafVersion = MmrLeafVersion::new(0, 0);
}

pub struct ParaHeadsRootProvider;
impl BeefyDataProvider<H256> for ParaHeadsRootProvider {
	fn extra_data() -> H256 {
		let para_heads: Vec<(u32, Vec<u8>)> =
			parachains_paras::Pallet::<Runtime>::sorted_para_heads();
		binary_merkle_tree::merkle_root::<mmr::Hashing, _>(
			para_heads.into_iter().map(|pair| pair.encode()),
		)
		.into()
	}
}

impl pallet_beefy_mmr::Config for Runtime {
	type LeafVersion = LeafVersion;
	type BeefyAuthorityToMerkleLeaf = pallet_beefy_mmr::BeefyEcdsaToEthereum;
	type LeafExtra = H256;
	type BeefyDataProvider = ParaHeadsRootProvider;
	type WeightInfo = weights::pallet_beefy_mmr::WeightInfo<Runtime>;
}

impl paras_sudo_wrapper::Config for Runtime {}

parameter_types! {
	pub const PermanentSlotLeasePeriodLength: u32 = 365;
	pub const TemporarySlotLeasePeriodLength: u32 = 5;
	pub const MaxTemporarySlotPerLeasePeriod: u32 = 5;
}

impl assigned_slots::Config for Runtime {
	type RuntimeEvent = RuntimeEvent;
	type AssignSlotOrigin = EnsureRoot<AccountId>;
	type Leaser = Slots;
	type PermanentSlotLeasePeriodLength = PermanentSlotLeasePeriodLength;
	type TemporarySlotLeasePeriodLength = TemporarySlotLeasePeriodLength;
	type MaxTemporarySlotPerLeasePeriod = MaxTemporarySlotPerLeasePeriod;
	type WeightInfo = weights::polkadot_runtime_common_assigned_slots::WeightInfo<Runtime>;
}

impl validator_manager::Config for Runtime {
	type RuntimeEvent = RuntimeEvent;
	type PrivilegedOrigin = EnsureRoot<AccountId>;
}

impl pallet_sudo::Config for Runtime {
	type RuntimeEvent = RuntimeEvent;
	type RuntimeCall = RuntimeCall;
	type WeightInfo = weights::pallet_sudo::WeightInfo<Runtime>;
}

impl pallet_root_testing::Config for Runtime {
	type RuntimeEvent = RuntimeEvent;
}

impl pallet_asset_rate::Config for Runtime {
	type WeightInfo = weights::pallet_asset_rate::WeightInfo<Runtime>;
	type RuntimeEvent = RuntimeEvent;
	type CreateOrigin = EnsureRoot<AccountId>;
	type RemoveOrigin = EnsureRoot<AccountId>;
	type UpdateOrigin = EnsureRoot<AccountId>;
	type Currency = Balances;
	type AssetKind = <Runtime as pallet_treasury::Config>::AssetKind;
	#[cfg(feature = "runtime-benchmarks")]
	type BenchmarkHelper = polkadot_runtime_common::impls::benchmarks::AssetRateArguments;
}

// Notify `coretime` pallet when a lease swap occurs
pub struct SwapLeases;
impl OnSwap for SwapLeases {
	fn on_swap(one: ParaId, other: ParaId) {
		coretime::Pallet::<Runtime>::on_legacy_lease_swap(one, other);
	}
}

construct_runtime! {
	pub enum Runtime
	{
		// Basic stuff; balances is uncallable initially.
		System: frame_system = 0,

		// Babe must be before session.
		Babe: pallet_babe = 1,

		Timestamp: pallet_timestamp = 2,
		Indices: pallet_indices = 3,
		Balances: pallet_balances = 4,
		Parameters: pallet_parameters = 6,
		TransactionPayment: pallet_transaction_payment = 33,

		// Consensus support.
		// Authorship must be before session in order to note author in the correct session and era.
		Authorship: pallet_authorship = 5,
		Offences: pallet_offences = 7,
		Historical: session_historical = 34,

		Session: pallet_session = 8,
		Grandpa: pallet_grandpa = 10,
		AuthorityDiscovery: pallet_authority_discovery = 12,

		// Governance stuff; uncallable initially.
		Treasury: pallet_treasury = 18,
		ConvictionVoting: pallet_conviction_voting = 20,
		Referenda: pallet_referenda = 21,
		//	pub type FellowshipCollectiveInstance = pallet_ranked_collective::Instance1;
		FellowshipCollective: pallet_ranked_collective::<Instance1> = 22,
		// pub type FellowshipReferendaInstance = pallet_referenda::Instance2;
		FellowshipReferenda: pallet_referenda::<Instance2> = 23,
		Origins: pallet_custom_origins = 43,
		Whitelist: pallet_whitelist = 44,
		// Claims. Usable initially.
		Claims: claims = 19,

		// Utility module.
		Utility: pallet_utility = 24,

		// Less simple identity module.
		Identity: pallet_identity = 25,

		// Society module.
		Society: pallet_society = 26,

		// Social recovery module.
		Recovery: pallet_recovery = 27,

		// Vesting. Usable initially, but removed once all vesting is finished.
		Vesting: pallet_vesting = 28,

		// System scheduler.
		Scheduler: pallet_scheduler = 29,

		// Proxy module. Late addition.
		Proxy: pallet_proxy = 30,

		// Multisig module. Late addition.
		Multisig: pallet_multisig = 31,

		// Preimage registrar.
		Preimage: pallet_preimage = 32,

		// Asset rate.
		AssetRate: pallet_asset_rate = 39,

		// Bounties modules.
		Bounties: pallet_bounties = 35,
		ChildBounties: pallet_child_bounties = 40,

		// NIS pallet.
		Nis: pallet_nis = 38,
		// pub type NisCounterpartInstance = pallet_balances::Instance2;
		NisCounterpartBalances: pallet_balances::<Instance2> = 45,

		// Parachains pallets. Start indices at 50 to leave room.
		ParachainsOrigin: parachains_origin = 50,
		Configuration: parachains_configuration = 51,
		ParasShared: parachains_shared = 52,
		ParaInclusion: parachains_inclusion = 53,
		ParaInherent: parachains_paras_inherent = 54,
		ParaScheduler: parachains_scheduler = 55,
		Paras: parachains_paras = 56,
		Initializer: parachains_initializer = 57,
		Dmp: parachains_dmp = 58,
		Hrmp: parachains_hrmp = 60,
		ParaSessionInfo: parachains_session_info = 61,
		ParasDisputes: parachains_disputes = 62,
		ParasSlashing: parachains_slashing = 63,
		MessageQueue: pallet_message_queue = 64,
		OnDemandAssignmentProvider: parachains_on_demand = 66,
		CoretimeAssignmentProvider: parachains_assigner_coretime = 68,

		// Parachain Onboarding Pallets. Start indices at 70 to leave room.
		Registrar: paras_registrar = 70,
		Slots: slots = 71,
		Auctions: auctions = 72,
		Crowdloan: crowdloan = 73,
		Coretime: coretime = 74,

		// Pallet for sending XCM.
		XcmPallet: pallet_xcm = 99,

		// BEEFY Bridges support.
		Beefy: pallet_beefy = 240,
		// MMR leaf construction must be after session in order to have a leaf's next_auth_set
		// refer to block<N>. See issue polkadot-fellows/runtimes#160 for details.
		Mmr: pallet_mmr = 241,
		MmrLeaf: pallet_beefy_mmr = 242,

		// Pallet for migrating Identity to a parachain. To be removed post-migration.
		IdentityMigrator: identity_migrator = 248,

		ParasSudoWrapper: paras_sudo_wrapper = 250,
		AssignedSlots: assigned_slots = 251,

		// Validator Manager pallet.
		ValidatorManager: validator_manager = 252,

		// State trie migration pallet, only temporary.
		StateTrieMigration: pallet_state_trie_migration = 254,

		// Root testing pallet.
		RootTesting: pallet_root_testing = 249,

		// Sudo.
		Sudo: pallet_sudo = 255,
	}
}

/// The address format for describing accounts.
pub type Address = sp_runtime::MultiAddress<AccountId, ()>;
/// Block header type as expected by this runtime.
pub type Header = generic::Header<BlockNumber, BlakeTwo256>;
/// Block type as expected by this runtime.
pub type Block = generic::Block<Header, UncheckedExtrinsic>;
/// A Block signed with a Justification
pub type SignedBlock = generic::SignedBlock<Block>;
/// `BlockId` type as expected by this runtime.
pub type BlockId = generic::BlockId<Block>;
/// The extension to the basic transaction logic.
pub type TxExtension = (
	frame_system::CheckNonZeroSender<Runtime>,
	frame_system::CheckSpecVersion<Runtime>,
	frame_system::CheckTxVersion<Runtime>,
	frame_system::CheckGenesis<Runtime>,
	frame_system::CheckMortality<Runtime>,
	frame_system::CheckNonce<Runtime>,
	frame_system::CheckWeight<Runtime>,
	pallet_transaction_payment::ChargeTransactionPayment<Runtime>,
	frame_metadata_hash_extension::CheckMetadataHash<Runtime>,
);

/// Unchecked extrinsic type as expected by this runtime.
pub type UncheckedExtrinsic =
	generic::UncheckedExtrinsic<Address, RuntimeCall, Signature, TxExtension>;
<<<<<<< HEAD
=======
/// Unchecked signature payload type as expected by this runtime.
pub type UncheckedSignaturePayload =
	generic::UncheckedSignaturePayload<Address, Signature, TxExtension>;
>>>>>>> b4732add

/// All migrations that will run on the next runtime upgrade.
///
/// This contains the combined migrations of the last 10 releases. It allows to skip runtime
/// upgrades in case governance decides to do so. THE ORDER IS IMPORTANT.
pub type Migrations = migrations::Unreleased;

/// The runtime migrations per release.
#[allow(deprecated, missing_docs)]
pub mod migrations {
	use super::*;

	use frame_support::traits::LockIdentifier;
	use frame_system::pallet_prelude::BlockNumberFor;

	pub struct GetLegacyLeaseImpl;
	impl coretime::migration::GetLegacyLease<BlockNumber> for GetLegacyLeaseImpl {
		fn get_parachain_lease_in_blocks(para: ParaId) -> Option<BlockNumber> {
			let now = frame_system::Pallet::<Runtime>::block_number();
			let lease = slots::Leases::<Runtime>::get(para);
			if lease.is_empty() {
				return None;
			}
			// Lease not yet started, ignore:
			if lease.iter().any(Option::is_none) {
				return None;
			}
			let (index, _) =
				<slots::Pallet<Runtime> as Leaser<BlockNumber>>::lease_period_index(now)?;
			Some(index.saturating_add(lease.len() as u32).saturating_mul(LeasePeriod::get()))
		}

		fn get_all_parachains_with_leases() -> Vec<ParaId> {
			slots::Leases::<Runtime>::iter()
				.filter(|(_, lease)| !lease.is_empty())
				.map(|(para, _)| para)
				.collect::<Vec<_>>()
		}
	}

	parameter_types! {
		pub const DemocracyPalletName: &'static str = "Democracy";
		pub const CouncilPalletName: &'static str = "Council";
		pub const TechnicalCommitteePalletName: &'static str = "TechnicalCommittee";
		pub const PhragmenElectionPalletName: &'static str = "PhragmenElection";
		pub const TechnicalMembershipPalletName: &'static str = "TechnicalMembership";
		pub const TipsPalletName: &'static str = "Tips";
		pub const PhragmenElectionPalletId: LockIdentifier = *b"phrelect";
		/// Weight for balance unreservations
		pub BalanceUnreserveWeight: Weight = weights::pallet_balances_balances::WeightInfo::<Runtime>::force_unreserve();
	}

	// Special Config for Gov V1 pallets, allowing us to run migrations for them without
	// implementing their configs on [`Runtime`].
	pub struct UnlockConfig;
	impl pallet_democracy::migrations::unlock_and_unreserve_all_funds::UnlockConfig for UnlockConfig {
		type Currency = Balances;
		type MaxVotes = ConstU32<100>;
		type MaxDeposits = ConstU32<100>;
		type AccountId = AccountId;
		type BlockNumber = BlockNumberFor<Runtime>;
		type DbWeight = <Runtime as frame_system::Config>::DbWeight;
		type PalletName = DemocracyPalletName;
	}
	impl pallet_elections_phragmen::migrations::unlock_and_unreserve_all_funds::UnlockConfig
		for UnlockConfig
	{
		type Currency = Balances;
		type MaxVotesPerVoter = ConstU32<16>;
		type PalletId = PhragmenElectionPalletId;
		type AccountId = AccountId;
		type DbWeight = <Runtime as frame_system::Config>::DbWeight;
		type PalletName = PhragmenElectionPalletName;
	}
	impl pallet_tips::migrations::unreserve_deposits::UnlockConfig<()> for UnlockConfig {
		type Currency = Balances;
		type Hash = Hash;
		type DataDepositPerByte = DataDepositPerByte;
		type TipReportDepositBase = TipReportDepositBase;
		type AccountId = AccountId;
		type BlockNumber = BlockNumberFor<Runtime>;
		type DbWeight = <Runtime as frame_system::Config>::DbWeight;
		type PalletName = TipsPalletName;
	}

	// We don't have a limit in the Relay Chain.
	const IDENTITY_MIGRATION_KEY_LIMIT: u64 = u64::MAX;

	/// Unreleased migrations. Add new ones here:
	pub type Unreleased = (
        pallet_society::migrations::MigrateToV2<Runtime, (), ()>,
        parachains_configuration::migration::v7::MigrateToV7<Runtime>,
        assigned_slots::migration::v1::MigrateToV1<Runtime>,
        parachains_scheduler::migration::MigrateV1ToV2<Runtime>,
        parachains_configuration::migration::v8::MigrateToV8<Runtime>,
        parachains_configuration::migration::v9::MigrateToV9<Runtime>,
        paras_registrar::migration::MigrateToV1<Runtime, ()>,
        pallet_referenda::migration::v1::MigrateV0ToV1<Runtime, ()>,
        pallet_referenda::migration::v1::MigrateV0ToV1<Runtime, pallet_referenda::Instance2>,

        // Unlock & unreserve Gov1 funds

        pallet_elections_phragmen::migrations::unlock_and_unreserve_all_funds::UnlockAndUnreserveAllFunds<UnlockConfig>,
        pallet_democracy::migrations::unlock_and_unreserve_all_funds::UnlockAndUnreserveAllFunds<UnlockConfig>,
        pallet_tips::migrations::unreserve_deposits::UnreserveDeposits<UnlockConfig, ()>,
        pallet_treasury::migration::cleanup_proposals::Migration<Runtime, (), BalanceUnreserveWeight>,

        // Delete all Gov v1 pallet storage key/values.

        frame_support::migrations::RemovePallet<DemocracyPalletName, <Runtime as frame_system::Config>::DbWeight>,
        frame_support::migrations::RemovePallet<CouncilPalletName, <Runtime as frame_system::Config>::DbWeight>,
        frame_support::migrations::RemovePallet<TechnicalCommitteePalletName, <Runtime as frame_system::Config>::DbWeight>,
        frame_support::migrations::RemovePallet<PhragmenElectionPalletName, <Runtime as frame_system::Config>::DbWeight>,
        frame_support::migrations::RemovePallet<TechnicalMembershipPalletName, <Runtime as frame_system::Config>::DbWeight>,
        frame_support::migrations::RemovePallet<TipsPalletName, <Runtime as frame_system::Config>::DbWeight>,
        pallet_grandpa::migrations::MigrateV4ToV5<Runtime>,
        parachains_configuration::migration::v10::MigrateToV10<Runtime>,

        // Migrate Identity pallet for Usernames
        pallet_identity::migration::versioned::V0ToV1<Runtime, IDENTITY_MIGRATION_KEY_LIMIT>,
        parachains_configuration::migration::v11::MigrateToV11<Runtime>,
        // This needs to come after the `parachains_configuration` above as we are reading the configuration.
        coretime::migration::MigrateToCoretime<Runtime, crate::xcm_config::XcmRouter, GetLegacyLeaseImpl, TIMESLICE_PERIOD>,
        parachains_configuration::migration::v12::MigrateToV12<Runtime>,
        parachains_on_demand::migration::MigrateV0ToV1<Runtime>,

        // permanent
        pallet_xcm::migration::MigrateToLatestXcmVersion<Runtime>,
        parachains_inclusion::migration::MigrateToV1<Runtime>,
		parachains_shared::migration::MigrateToV1<Runtime>,
        parachains_scheduler::migration::MigrateV2ToV3<Runtime>,
    );
}

/// Executive: handles dispatch to the various modules.
pub type Executive = frame_executive::Executive<
	Runtime,
	Block,
	frame_system::ChainContext<Runtime>,
	Runtime,
	AllPalletsWithSystem,
	Migrations,
>;
/// The payload being signed in transactions.
pub type SignedPayload = generic::SignedPayload<RuntimeCall, TxExtension>;

parameter_types! {
	// The deposit configuration for the singed migration. Specially if you want to allow any signed account to do the migration (see `SignedFilter`, these deposits should be high)
	pub const MigrationSignedDepositPerItem: Balance = 1 * CENTS;
	pub const MigrationSignedDepositBase: Balance = 20 * CENTS * 100;
	pub const MigrationMaxKeyLen: u32 = 512;
}

impl pallet_state_trie_migration::Config for Runtime {
	type RuntimeEvent = RuntimeEvent;
	type Currency = Balances;
	type RuntimeHoldReason = RuntimeHoldReason;
	type SignedDepositPerItem = MigrationSignedDepositPerItem;
	type SignedDepositBase = MigrationSignedDepositBase;
	type ControlOrigin = EnsureRoot<AccountId>;
	// specific account for the migration, can trigger the signed migrations.
	type SignedFilter = frame_system::EnsureSignedBy<MigController, AccountId>;

	// Use same weights as substrate ones.
	type WeightInfo = pallet_state_trie_migration::weights::SubstrateWeight<Runtime>;
	type MaxKeyLen = MigrationMaxKeyLen;
}

frame_support::ord_parameter_types! {
	pub const MigController: AccountId = AccountId::from(hex_literal::hex!("52bc71c1eca5353749542dfdf0af97bf764f9c2f44e860cd485f1cd86400f649"));
}

#[cfg(feature = "runtime-benchmarks")]
mod benches {
	frame_benchmarking::define_benchmarks!(
		// Polkadot
		// NOTE: Make sure to prefix these with `runtime_common::` so
		// the that path resolves correctly in the generated file.
		[polkadot_runtime_common::assigned_slots, AssignedSlots]
		[polkadot_runtime_common::auctions, Auctions]
		[polkadot_runtime_common::crowdloan, Crowdloan]
		[polkadot_runtime_common::claims, Claims]
		[polkadot_runtime_common::identity_migrator, IdentityMigrator]
		[polkadot_runtime_common::slots, Slots]
		[polkadot_runtime_common::paras_registrar, Registrar]
		[polkadot_runtime_parachains::configuration, Configuration]
		[polkadot_runtime_parachains::coretime, Coretime]
		[polkadot_runtime_parachains::hrmp, Hrmp]
		[polkadot_runtime_parachains::disputes, ParasDisputes]
		[polkadot_runtime_parachains::inclusion, ParaInclusion]
		[polkadot_runtime_parachains::initializer, Initializer]
		[polkadot_runtime_parachains::paras_inherent, ParaInherent]
		[polkadot_runtime_parachains::paras, Paras]
		[polkadot_runtime_parachains::assigner_on_demand, OnDemandAssignmentProvider]
		// Substrate
		[pallet_balances, Balances]
		[pallet_balances, NisCounterpartBalances]
		[pallet_beefy_mmr, MmrLeaf]
		[frame_benchmarking::baseline, Baseline::<Runtime>]
		[pallet_bounties, Bounties]
		[pallet_child_bounties, ChildBounties]
		[pallet_conviction_voting, ConvictionVoting]
		[pallet_nis, Nis]
		[pallet_identity, Identity]
		[pallet_indices, Indices]
		[pallet_message_queue, MessageQueue]
		[pallet_mmr, Mmr]
		[pallet_multisig, Multisig]
		[pallet_parameters, Parameters]
		[pallet_preimage, Preimage]
		[pallet_proxy, Proxy]
		[pallet_ranked_collective, FellowshipCollective]
		[pallet_recovery, Recovery]
		[pallet_referenda, Referenda]
		[pallet_referenda, FellowshipReferenda]
		[pallet_scheduler, Scheduler]
		[pallet_sudo, Sudo]
		[frame_system, SystemBench::<Runtime>]
		[frame_system_extensions, SystemExtensionsBench::<Runtime>]
		[pallet_timestamp, Timestamp]
		[pallet_transaction_payment, TransactionPayment]
		[pallet_treasury, Treasury]
		[pallet_utility, Utility]
		[pallet_vesting, Vesting]
		[pallet_asset_rate, AssetRate]
		[pallet_whitelist, Whitelist]
		// XCM
		[pallet_xcm, PalletXcmExtrinsicsBenchmark::<Runtime>]
		[pallet_xcm_benchmarks::fungible, pallet_xcm_benchmarks::fungible::Pallet::<Runtime>]
		[pallet_xcm_benchmarks::generic, pallet_xcm_benchmarks::generic::Pallet::<Runtime>]
	);
}

sp_api::impl_runtime_apis! {
	impl sp_api::Core<Block> for Runtime {
		fn version() -> RuntimeVersion {
			VERSION
		}

		fn execute_block(block: Block) {
			Executive::execute_block(block);
		}

		fn initialize_block(header: &<Block as BlockT>::Header) -> sp_runtime::ExtrinsicInclusionMode {
			Executive::initialize_block(header)
		}
	}

	impl xcm_runtime_apis::fees::XcmPaymentApi<Block> for Runtime {
		fn query_acceptable_payment_assets(xcm_version: xcm::Version) -> Result<Vec<VersionedAssetId>, XcmPaymentApiError> {
			let acceptable_assets = vec![AssetId(xcm_config::TokenLocation::get())];
			XcmPallet::query_acceptable_payment_assets(xcm_version, acceptable_assets)
		}

		fn query_weight_to_asset_fee(weight: Weight, asset: VersionedAssetId) -> Result<u128, XcmPaymentApiError> {
			match asset.try_as::<AssetId>() {
				Ok(asset_id) if asset_id.0 == xcm_config::TokenLocation::get() => {
					// for native token
					Ok(WeightToFee::weight_to_fee(&weight))
				},
				Ok(asset_id) => {
					log::trace!(target: "xcm::xcm_runtime_api", "query_weight_to_asset_fee - unhandled asset_id: {asset_id:?}!");
					Err(XcmPaymentApiError::AssetNotFound)
				},
				Err(_) => {
					log::trace!(target: "xcm::xcm_runtime_api", "query_weight_to_asset_fee - failed to convert asset: {asset:?}!");
					Err(XcmPaymentApiError::VersionedConversionFailed)
				}
			}
		}

		fn query_xcm_weight(message: VersionedXcm<()>) -> Result<Weight, XcmPaymentApiError> {
			XcmPallet::query_xcm_weight(message)
		}

		fn query_delivery_fees(destination: VersionedLocation, message: VersionedXcm<()>) -> Result<VersionedAssets, XcmPaymentApiError> {
			XcmPallet::query_delivery_fees(destination, message)
		}
	}

	impl xcm_runtime_apis::dry_run::DryRunApi<Block, RuntimeCall, RuntimeEvent, OriginCaller> for Runtime {
		fn dry_run_call(origin: OriginCaller, call: RuntimeCall) -> Result<CallDryRunEffects<RuntimeEvent>, XcmDryRunApiError> {
			XcmPallet::dry_run_call::<Runtime, xcm_config::XcmRouter, OriginCaller, RuntimeCall>(origin, call)
		}

		fn dry_run_xcm(origin_location: VersionedLocation, xcm: VersionedXcm<RuntimeCall>) -> Result<XcmDryRunEffects<RuntimeEvent>, XcmDryRunApiError> {
			XcmPallet::dry_run_xcm::<Runtime, xcm_config::XcmRouter, RuntimeCall, xcm_config::XcmConfig>(origin_location, xcm)
		}
	}

	impl xcm_runtime_apis::conversions::LocationToAccountApi<Block, AccountId> for Runtime {
		fn convert_location(location: VersionedLocation) -> Result<
			AccountId,
			xcm_runtime_apis::conversions::Error
		> {
			xcm_runtime_apis::conversions::LocationToAccountHelper::<
				AccountId,
				xcm_config::LocationConverter,
			>::convert_location(location)
		}
	}

	impl sp_api::Metadata<Block> for Runtime {
		fn metadata() -> OpaqueMetadata {
			OpaqueMetadata::new(Runtime::metadata().into())
		}

		fn metadata_at_version(version: u32) -> Option<OpaqueMetadata> {
			Runtime::metadata_at_version(version)
		}

		fn metadata_versions() -> alloc::vec::Vec<u32> {
			Runtime::metadata_versions()
		}
	}

	impl sp_block_builder::BlockBuilder<Block> for Runtime {
		fn apply_extrinsic(extrinsic: <Block as BlockT>::Extrinsic) -> ApplyExtrinsicResult {
			Executive::apply_extrinsic(extrinsic)
		}

		fn finalize_block() -> <Block as BlockT>::Header {
			Executive::finalize_block()
		}

		fn inherent_extrinsics(data: sp_inherents::InherentData) -> Vec<<Block as BlockT>::Extrinsic> {
			data.create_extrinsics()
		}

		fn check_inherents(
			block: Block,
			data: sp_inherents::InherentData,
		) -> sp_inherents::CheckInherentsResult {
			data.check_extrinsics(&block)
		}
	}

	impl sp_transaction_pool::runtime_api::TaggedTransactionQueue<Block> for Runtime {
		fn validate_transaction(
			source: TransactionSource,
			tx: <Block as BlockT>::Extrinsic,
			block_hash: <Block as BlockT>::Hash,
		) -> TransactionValidity {
			Executive::validate_transaction(source, tx, block_hash)
		}
	}

	impl sp_offchain::OffchainWorkerApi<Block> for Runtime {
		fn offchain_worker(header: &<Block as BlockT>::Header) {
			Executive::offchain_worker(header)
		}
	}

	#[api_version(11)]
	impl polkadot_primitives::runtime_api::ParachainHost<Block> for Runtime {
		fn validators() -> Vec<ValidatorId> {
			parachains_runtime_api_impl::validators::<Runtime>()
		}

		fn validator_groups() -> (Vec<Vec<ValidatorIndex>>, GroupRotationInfo<BlockNumber>) {
			parachains_runtime_api_impl::validator_groups::<Runtime>()
		}

		fn availability_cores() -> Vec<CoreState<Hash, BlockNumber>> {
			parachains_runtime_api_impl::availability_cores::<Runtime>()
		}

		fn persisted_validation_data(para_id: ParaId, assumption: OccupiedCoreAssumption)
			-> Option<PersistedValidationData<Hash, BlockNumber>> {
			parachains_runtime_api_impl::persisted_validation_data::<Runtime>(para_id, assumption)
		}

		fn assumed_validation_data(
			para_id: ParaId,
			expected_persisted_validation_data_hash: Hash,
		) -> Option<(PersistedValidationData<Hash, BlockNumber>, ValidationCodeHash)> {
			parachains_runtime_api_impl::assumed_validation_data::<Runtime>(
				para_id,
				expected_persisted_validation_data_hash,
			)
		}

		fn check_validation_outputs(
			para_id: ParaId,
			outputs: polkadot_primitives::CandidateCommitments,
		) -> bool {
			parachains_runtime_api_impl::check_validation_outputs::<Runtime>(para_id, outputs)
		}

		fn session_index_for_child() -> SessionIndex {
			parachains_runtime_api_impl::session_index_for_child::<Runtime>()
		}

		fn validation_code(para_id: ParaId, assumption: OccupiedCoreAssumption)
			-> Option<ValidationCode> {
			parachains_runtime_api_impl::validation_code::<Runtime>(para_id, assumption)
		}

		fn candidate_pending_availability(para_id: ParaId) -> Option<CommittedCandidateReceipt<Hash>> {
			#[allow(deprecated)]
			parachains_runtime_api_impl::candidate_pending_availability::<Runtime>(para_id)
		}

		fn candidate_events() -> Vec<CandidateEvent<Hash>> {
			parachains_runtime_api_impl::candidate_events::<Runtime, _>(|ev| {
				match ev {
					RuntimeEvent::ParaInclusion(ev) => {
						Some(ev)
					}
					_ => None,
				}
			})
		}

		fn session_info(index: SessionIndex) -> Option<SessionInfo> {
			parachains_runtime_api_impl::session_info::<Runtime>(index)
		}

		fn session_executor_params(session_index: SessionIndex) -> Option<ExecutorParams> {
			parachains_runtime_api_impl::session_executor_params::<Runtime>(session_index)
		}

		fn dmq_contents(recipient: ParaId) -> Vec<InboundDownwardMessage<BlockNumber>> {
			parachains_runtime_api_impl::dmq_contents::<Runtime>(recipient)
		}

		fn inbound_hrmp_channels_contents(
			recipient: ParaId
		) -> BTreeMap<ParaId, Vec<InboundHrmpMessage<BlockNumber>>> {
			parachains_runtime_api_impl::inbound_hrmp_channels_contents::<Runtime>(recipient)
		}

		fn validation_code_by_hash(hash: ValidationCodeHash) -> Option<ValidationCode> {
			parachains_runtime_api_impl::validation_code_by_hash::<Runtime>(hash)
		}

		fn on_chain_votes() -> Option<ScrapedOnChainVotes<Hash>> {
			parachains_runtime_api_impl::on_chain_votes::<Runtime>()
		}

		fn submit_pvf_check_statement(
			stmt: polkadot_primitives::PvfCheckStatement,
			signature: polkadot_primitives::ValidatorSignature
		) {
			parachains_runtime_api_impl::submit_pvf_check_statement::<Runtime>(stmt, signature)
		}

		fn pvfs_require_precheck() -> Vec<ValidationCodeHash> {
			parachains_runtime_api_impl::pvfs_require_precheck::<Runtime>()
		}

		fn validation_code_hash(para_id: ParaId, assumption: OccupiedCoreAssumption)
			-> Option<ValidationCodeHash>
		{
			parachains_runtime_api_impl::validation_code_hash::<Runtime>(para_id, assumption)
		}

		fn disputes() -> Vec<(SessionIndex, CandidateHash, DisputeState<BlockNumber>)> {
			parachains_runtime_api_impl::get_session_disputes::<Runtime>()
		}

		fn unapplied_slashes(
		) -> Vec<(SessionIndex, CandidateHash, slashing::PendingSlashes)> {
			parachains_runtime_api_impl::unapplied_slashes::<Runtime>()
		}

		fn key_ownership_proof(
			validator_id: ValidatorId,
		) -> Option<slashing::OpaqueKeyOwnershipProof> {
			use codec::Encode;

			Historical::prove((PARACHAIN_KEY_TYPE_ID, validator_id))
				.map(|p| p.encode())
				.map(slashing::OpaqueKeyOwnershipProof::new)
		}

		fn submit_report_dispute_lost(
			dispute_proof: slashing::DisputeProof,
			key_ownership_proof: slashing::OpaqueKeyOwnershipProof,
		) -> Option<()> {
			parachains_runtime_api_impl::submit_unsigned_slashing_report::<Runtime>(
				dispute_proof,
				key_ownership_proof,
			)
		}

		fn minimum_backing_votes() -> u32 {
			parachains_runtime_api_impl::minimum_backing_votes::<Runtime>()
		}

		fn para_backing_state(para_id: ParaId) -> Option<polkadot_primitives::vstaging::async_backing::BackingState> {
			parachains_runtime_api_impl::backing_state::<Runtime>(para_id)
		}

		fn async_backing_params() -> polkadot_primitives::AsyncBackingParams {
			parachains_runtime_api_impl::async_backing_params::<Runtime>()
		}

		fn approval_voting_params() -> ApprovalVotingParams {
			parachains_runtime_api_impl::approval_voting_params::<Runtime>()
		}

		fn disabled_validators() -> Vec<ValidatorIndex> {
			parachains_runtime_api_impl::disabled_validators::<Runtime>()
		}

		fn node_features() -> NodeFeatures {
			parachains_runtime_api_impl::node_features::<Runtime>()
		}

		fn claim_queue() -> BTreeMap<CoreIndex, VecDeque<ParaId>> {
			parachains_runtime_api_impl::claim_queue::<Runtime>()
		}

		fn candidates_pending_availability(para_id: ParaId) -> Vec<CommittedCandidateReceipt<Hash>> {
			parachains_runtime_api_impl::candidates_pending_availability::<Runtime>(para_id)
		}
	}

	#[api_version(5)]
	impl sp_consensus_beefy::BeefyApi<Block, BeefyId> for Runtime {
		fn beefy_genesis() -> Option<BlockNumber> {
			pallet_beefy::GenesisBlock::<Runtime>::get()
		}

		fn validator_set() -> Option<sp_consensus_beefy::ValidatorSet<BeefyId>> {
			Beefy::validator_set()
		}

		fn submit_report_double_voting_unsigned_extrinsic(
			equivocation_proof: sp_consensus_beefy::DoubleVotingProof<
				BlockNumber,
				BeefyId,
				BeefySignature,
			>,
			key_owner_proof: sp_consensus_beefy::OpaqueKeyOwnershipProof,
		) -> Option<()> {
			let key_owner_proof = key_owner_proof.decode()?;

			Beefy::submit_unsigned_double_voting_report(
				equivocation_proof,
				key_owner_proof,
			)
		}

		fn submit_report_fork_voting_unsigned_extrinsic(
			equivocation_proof:
				sp_consensus_beefy::ForkVotingProof<
					<Block as BlockT>::Header,
					BeefyId,
					sp_runtime::OpaqueValue
				>,
			key_owner_proof: sp_consensus_beefy::OpaqueKeyOwnershipProof,
		) -> Option<()> {
			Beefy::submit_unsigned_fork_voting_report(
				equivocation_proof.try_into()?,
				key_owner_proof.decode()?,
			)
		}

		fn submit_report_future_block_voting_unsigned_extrinsic(
			equivocation_proof: sp_consensus_beefy::FutureBlockVotingProof<BlockNumber, BeefyId>,
			key_owner_proof: sp_consensus_beefy::OpaqueKeyOwnershipProof,
		) -> Option<()> {
			Beefy::submit_unsigned_future_block_voting_report(
				equivocation_proof,
				key_owner_proof.decode()?,
			)
		}

		fn generate_key_ownership_proof(
			_set_id: sp_consensus_beefy::ValidatorSetId,
			authority_id: BeefyId,
		) -> Option<sp_consensus_beefy::OpaqueKeyOwnershipProof> {
			use codec::Encode;

			Historical::prove((sp_consensus_beefy::KEY_TYPE, authority_id))
				.map(|p| p.encode())
				.map(sp_consensus_beefy::OpaqueKeyOwnershipProof::new)
		}

		fn generate_ancestry_proof(
			prev_block_number: BlockNumber,
			best_known_block_number: Option<BlockNumber>,
		) -> Option<sp_runtime::OpaqueValue> {
			use sp_consensus_beefy::AncestryHelper;

			MmrLeaf::generate_proof(prev_block_number, best_known_block_number)
				.map(|p| p.encode())
				.map(sp_runtime::OpaqueValue::new)
		}
	}

	#[api_version(2)]
	impl mmr::MmrApi<Block, mmr::Hash, BlockNumber> for Runtime {
		fn mmr_root() -> Result<mmr::Hash, mmr::Error> {
			Ok(pallet_mmr::RootHash::<Runtime>::get())
		}

		fn mmr_leaf_count() -> Result<mmr::LeafIndex, mmr::Error> {
			Ok(pallet_mmr::NumberOfLeaves::<Runtime>::get())
		}

		fn generate_proof(
			block_numbers: Vec<BlockNumber>,
			best_known_block_number: Option<BlockNumber>,
		) -> Result<(Vec<mmr::EncodableOpaqueLeaf>, mmr::LeafProof<mmr::Hash>), mmr::Error> {
			Mmr::generate_proof(block_numbers, best_known_block_number).map(
				|(leaves, proof)| {
					(
						leaves
							.into_iter()
							.map(|leaf| mmr::EncodableOpaqueLeaf::from_leaf(&leaf))
							.collect(),
						proof,
					)
				},
			)
		}

		fn verify_proof(leaves: Vec<mmr::EncodableOpaqueLeaf>, proof: mmr::LeafProof<mmr::Hash>)
			-> Result<(), mmr::Error>
		{
			let leaves = leaves.into_iter().map(|leaf|
				leaf.into_opaque_leaf()
				.try_decode()
				.ok_or(mmr::Error::Verify)).collect::<Result<Vec<mmr::Leaf>, mmr::Error>>()?;
			Mmr::verify_leaves(leaves, proof)
		}

		fn verify_proof_stateless(
			root: mmr::Hash,
			leaves: Vec<mmr::EncodableOpaqueLeaf>,
			proof: mmr::LeafProof<mmr::Hash>
		) -> Result<(), mmr::Error> {
			let nodes = leaves.into_iter().map(|leaf|mmr::DataOrHash::Data(leaf.into_opaque_leaf())).collect();
			pallet_mmr::verify_leaves_proof::<mmr::Hashing, _>(root, nodes, proof)
		}
	}

	impl fg_primitives::GrandpaApi<Block> for Runtime {
		fn grandpa_authorities() -> Vec<(GrandpaId, u64)> {
			Grandpa::grandpa_authorities()
		}

		fn current_set_id() -> fg_primitives::SetId {
			Grandpa::current_set_id()
		}

		fn submit_report_equivocation_unsigned_extrinsic(
			equivocation_proof: fg_primitives::EquivocationProof<
				<Block as BlockT>::Hash,
				sp_runtime::traits::NumberFor<Block>,
			>,
			key_owner_proof: fg_primitives::OpaqueKeyOwnershipProof,
		) -> Option<()> {
			let key_owner_proof = key_owner_proof.decode()?;

			Grandpa::submit_unsigned_equivocation_report(
				equivocation_proof,
				key_owner_proof,
			)
		}

		fn generate_key_ownership_proof(
			_set_id: fg_primitives::SetId,
			authority_id: fg_primitives::AuthorityId,
		) -> Option<fg_primitives::OpaqueKeyOwnershipProof> {
			use codec::Encode;

			Historical::prove((fg_primitives::KEY_TYPE, authority_id))
				.map(|p| p.encode())
				.map(fg_primitives::OpaqueKeyOwnershipProof::new)
		}
	}

	impl sp_consensus_babe::BabeApi<Block> for Runtime {
		fn configuration() -> sp_consensus_babe::BabeConfiguration {
			let epoch_config = Babe::epoch_config().unwrap_or(BABE_GENESIS_EPOCH_CONFIG);
			sp_consensus_babe::BabeConfiguration {
				slot_duration: Babe::slot_duration(),
				epoch_length: EpochDurationInBlocks::get().into(),
				c: epoch_config.c,
				authorities: Babe::authorities().to_vec(),
				randomness: Babe::randomness(),
				allowed_slots: epoch_config.allowed_slots,
			}
		}

		fn current_epoch_start() -> sp_consensus_babe::Slot {
			Babe::current_epoch_start()
		}

		fn current_epoch() -> sp_consensus_babe::Epoch {
			Babe::current_epoch()
		}

		fn next_epoch() -> sp_consensus_babe::Epoch {
			Babe::next_epoch()
		}

		fn generate_key_ownership_proof(
			_slot: sp_consensus_babe::Slot,
			authority_id: sp_consensus_babe::AuthorityId,
		) -> Option<sp_consensus_babe::OpaqueKeyOwnershipProof> {
			use codec::Encode;

			Historical::prove((sp_consensus_babe::KEY_TYPE, authority_id))
				.map(|p| p.encode())
				.map(sp_consensus_babe::OpaqueKeyOwnershipProof::new)
		}

		fn submit_report_equivocation_unsigned_extrinsic(
			equivocation_proof: sp_consensus_babe::EquivocationProof<<Block as BlockT>::Header>,
			key_owner_proof: sp_consensus_babe::OpaqueKeyOwnershipProof,
		) -> Option<()> {
			let key_owner_proof = key_owner_proof.decode()?;

			Babe::submit_unsigned_equivocation_report(
				equivocation_proof,
				key_owner_proof,
			)
		}
	}

	impl sp_authority_discovery::AuthorityDiscoveryApi<Block> for Runtime {
		fn authorities() -> Vec<AuthorityDiscoveryId> {
			parachains_runtime_api_impl::relevant_authority_ids::<Runtime>()
		}
	}

	impl sp_session::SessionKeys<Block> for Runtime {
		fn generate_session_keys(seed: Option<Vec<u8>>) -> Vec<u8> {
			SessionKeys::generate(seed)
		}

		fn decode_session_keys(
			encoded: Vec<u8>,
		) -> Option<Vec<(Vec<u8>, sp_core::crypto::KeyTypeId)>> {
			SessionKeys::decode_into_raw_public_keys(&encoded)
		}
	}

	impl frame_system_rpc_runtime_api::AccountNonceApi<Block, AccountId, Nonce> for Runtime {
		fn account_nonce(account: AccountId) -> Nonce {
			System::account_nonce(account)
		}
	}

	impl pallet_transaction_payment_rpc_runtime_api::TransactionPaymentApi<
		Block,
		Balance,
	> for Runtime {
		fn query_info(uxt: <Block as BlockT>::Extrinsic, len: u32) -> RuntimeDispatchInfo<Balance> {
			TransactionPayment::query_info(uxt, len)
		}
		fn query_fee_details(uxt: <Block as BlockT>::Extrinsic, len: u32) -> FeeDetails<Balance> {
			TransactionPayment::query_fee_details(uxt, len)
		}
		fn query_weight_to_fee(weight: Weight) -> Balance {
			TransactionPayment::weight_to_fee(weight)
		}
		fn query_length_to_fee(length: u32) -> Balance {
			TransactionPayment::length_to_fee(length)
		}
	}

	impl pallet_beefy_mmr::BeefyMmrApi<Block, Hash> for RuntimeApi {
		fn authority_set_proof() -> sp_consensus_beefy::mmr::BeefyAuthoritySet<Hash> {
			MmrLeaf::authority_set_proof()
		}

		fn next_authority_set_proof() -> sp_consensus_beefy::mmr::BeefyNextAuthoritySet<Hash> {
			MmrLeaf::next_authority_set_proof()
		}
	}

	#[cfg(feature = "try-runtime")]
	impl frame_try_runtime::TryRuntime<Block> for Runtime {
		fn on_runtime_upgrade(checks: frame_try_runtime::UpgradeCheckSelect) -> (Weight, Weight) {
			log::info!("try-runtime::on_runtime_upgrade rococo.");
			let weight = Executive::try_runtime_upgrade(checks).unwrap();
			(weight, BlockWeights::get().max_block)
		}

		fn execute_block(
			block: Block,
			state_root_check: bool,
			signature_check: bool,
			select: frame_try_runtime::TryStateSelect,
		) -> Weight {
			// NOTE: intentional unwrap: we don't want to propagate the error backwards, and want to
			// have a backtrace here.
			Executive::try_execute_block(block, state_root_check, signature_check, select).unwrap()
		}
	}

	#[cfg(feature = "runtime-benchmarks")]
	impl frame_benchmarking::Benchmark<Block> for Runtime {
		fn benchmark_metadata(extra: bool) -> (
			Vec<frame_benchmarking::BenchmarkList>,
			Vec<frame_support::traits::StorageInfo>,
		) {
			use frame_benchmarking::{Benchmarking, BenchmarkList};
			use frame_support::traits::StorageInfoTrait;

			use frame_system_benchmarking::Pallet as SystemBench;
			use frame_system_benchmarking::extensions::Pallet as SystemExtensionsBench;
			use frame_benchmarking::baseline::Pallet as Baseline;

			use pallet_xcm::benchmarking::Pallet as PalletXcmExtrinsicsBenchmark;

			let mut list = Vec::<BenchmarkList>::new();
			list_benchmarks!(list, extra);

			let storage_info = AllPalletsWithSystem::storage_info();
			return (list, storage_info)
		}

		fn dispatch_benchmark(
			config: frame_benchmarking::BenchmarkConfig,
		) -> Result<
			Vec<frame_benchmarking::BenchmarkBatch>,
			sp_runtime::RuntimeString,
		> {
			use frame_support::traits::WhitelistedStorageKeys;
			use frame_benchmarking::{Benchmarking, BenchmarkBatch, BenchmarkError};
			use frame_system_benchmarking::Pallet as SystemBench;
			use frame_system_benchmarking::extensions::Pallet as SystemExtensionsBench;
			use frame_benchmarking::baseline::Pallet as Baseline;
			use pallet_xcm::benchmarking::Pallet as PalletXcmExtrinsicsBenchmark;
			use sp_storage::TrackedStorageKey;
			use xcm::latest::prelude::*;
			use xcm_config::{
				AssetHub, LocalCheckAccount, LocationConverter, TokenLocation, XcmConfig,
			};

			parameter_types! {
				pub ExistentialDepositAsset: Option<Asset> = Some((
					TokenLocation::get(),
					ExistentialDeposit::get()
				).into());
				pub AssetHubParaId: ParaId = rococo_runtime_constants::system_parachain::ASSET_HUB_ID.into();
				pub const RandomParaId: ParaId = ParaId::new(43211234);
			}

			impl frame_system_benchmarking::Config for Runtime {}
			impl frame_benchmarking::baseline::Config for Runtime {}
			impl pallet_xcm::benchmarking::Config for Runtime {
				type DeliveryHelper = (
					polkadot_runtime_common::xcm_sender::ToParachainDeliveryHelper<
						XcmConfig,
						ExistentialDepositAsset,
						xcm_config::PriceForChildParachainDelivery,
						AssetHubParaId,
						(),
					>,
					polkadot_runtime_common::xcm_sender::ToParachainDeliveryHelper<
						XcmConfig,
						ExistentialDepositAsset,
						xcm_config::PriceForChildParachainDelivery,
						RandomParaId,
						(),
					>
				);

				fn reachable_dest() -> Option<Location> {
					Some(crate::xcm_config::AssetHub::get())
				}

				fn teleportable_asset_and_dest() -> Option<(Asset, Location)> {
					// Relay/native token can be teleported to/from AH.
					Some((
						Asset {
							fun: Fungible(ExistentialDeposit::get()),
							id: AssetId(Here.into())
						},
						crate::xcm_config::AssetHub::get(),
					))
				}

				fn reserve_transferable_asset_and_dest() -> Option<(Asset, Location)> {
					// Relay can reserve transfer native token to some random parachain.
					Some((
						Asset {
							fun: Fungible(ExistentialDeposit::get()),
							id: AssetId(Here.into())
						},
						Parachain(RandomParaId::get().into()).into(),
					))
				}

				fn set_up_complex_asset_transfer(
				) -> Option<(Assets, u32, Location, alloc::boxed::Box<dyn FnOnce()>)> {
					// Relay supports only native token, either reserve transfer it to non-system parachains,
					// or teleport it to system parachain. Use the teleport case for benchmarking as it's
					// slightly heavier.
					// Relay/native token can be teleported to/from AH.
					let native_location = Here.into();
					let dest = crate::xcm_config::AssetHub::get();
					pallet_xcm::benchmarking::helpers::native_teleport_as_asset_transfer::<Runtime>(
						native_location,
						dest
					)
				}

				fn get_asset() -> Asset {
					Asset {
						id: AssetId(Location::here()),
						fun: Fungible(ExistentialDeposit::get()),
					}
				}
			}
			impl pallet_xcm_benchmarks::Config for Runtime {
				type XcmConfig = XcmConfig;
				type AccountIdConverter = LocationConverter;
				type DeliveryHelper = polkadot_runtime_common::xcm_sender::ToParachainDeliveryHelper<
					XcmConfig,
					ExistentialDepositAsset,
					xcm_config::PriceForChildParachainDelivery,
					AssetHubParaId,
					(),
				>;
				fn valid_destination() -> Result<Location, BenchmarkError> {
					Ok(AssetHub::get())
				}
				fn worst_case_holding(_depositable_count: u32) -> Assets {
					// Rococo only knows about ROC
					vec![Asset{
						id: AssetId(TokenLocation::get()),
						fun: Fungible(1_000_000 * UNITS),
					}].into()
				}
			}

			parameter_types! {
				pub TrustedTeleporter: Option<(Location, Asset)> = Some((
					AssetHub::get(),
					Asset { fun: Fungible(1 * UNITS), id: AssetId(TokenLocation::get()) },
				));
				pub TrustedReserve: Option<(Location, Asset)> = None;
			}

			impl pallet_xcm_benchmarks::fungible::Config for Runtime {
				type TransactAsset = Balances;

				type CheckedAccount = LocalCheckAccount;
				type TrustedTeleporter = TrustedTeleporter;
				type TrustedReserve = TrustedReserve;

				fn get_asset() -> Asset {
					Asset {
						id: AssetId(TokenLocation::get()),
						fun: Fungible(1 * UNITS),
					}
				}
			}

			impl pallet_xcm_benchmarks::generic::Config for Runtime {
				type TransactAsset = Balances;
				type RuntimeCall = RuntimeCall;

				fn worst_case_response() -> (u64, Response) {
					(0u64, Response::Version(Default::default()))
				}

				fn worst_case_asset_exchange() -> Result<(Assets, Assets), BenchmarkError> {
					// Rococo doesn't support asset exchanges
					Err(BenchmarkError::Skip)
				}

				fn universal_alias() -> Result<(Location, Junction), BenchmarkError> {
					// The XCM executor of Rococo doesn't have a configured `UniversalAliases`
					Err(BenchmarkError::Skip)
				}

				fn transact_origin_and_runtime_call() -> Result<(Location, RuntimeCall), BenchmarkError> {
					Ok((AssetHub::get(), frame_system::Call::remark_with_event { remark: vec![] }.into()))
				}

				fn subscribe_origin() -> Result<Location, BenchmarkError> {
					Ok(AssetHub::get())
				}

				fn claimable_asset() -> Result<(Location, Location, Assets), BenchmarkError> {
					let origin = AssetHub::get();
					let assets: Assets = (AssetId(TokenLocation::get()), 1_000 * UNITS).into();
					let ticket = Location { parents: 0, interior: Here };
					Ok((origin, ticket, assets))
				}

				fn fee_asset() -> Result<Asset, BenchmarkError> {
					Ok(Asset {
						id: AssetId(TokenLocation::get()),
						fun: Fungible(1_000_000 * UNITS),
					})
				}

				fn unlockable_asset() -> Result<(Location, Location, Asset), BenchmarkError> {
					// Rococo doesn't support asset locking
					Err(BenchmarkError::Skip)
				}

				fn export_message_origin_and_destination(
				) -> Result<(Location, NetworkId, InteriorLocation), BenchmarkError> {
					// Rococo doesn't support exporting messages
					Err(BenchmarkError::Skip)
				}

				fn alias_origin() -> Result<(Location, Location), BenchmarkError> {
					// The XCM executor of Rococo doesn't have a configured `Aliasers`
					Err(BenchmarkError::Skip)
				}
			}

			let mut whitelist: Vec<TrackedStorageKey> = AllPalletsWithSystem::whitelisted_storage_keys();
			let treasury_key = frame_system::Account::<Runtime>::hashed_key_for(Treasury::account_id());
			whitelist.push(treasury_key.to_vec().into());

			let mut batches = Vec::<BenchmarkBatch>::new();
			let params = (&config, &whitelist);

			add_benchmarks!(params, batches);

			Ok(batches)
		}
	}

	impl sp_genesis_builder::GenesisBuilder<Block> for Runtime {
		fn build_state(config: Vec<u8>) -> sp_genesis_builder::Result {
			build_state::<RuntimeGenesisConfig>(config)
		}

		fn get_preset(id: &Option<PresetId>) -> Option<Vec<u8>> {
			get_preset::<RuntimeGenesisConfig>(id, &genesis_config_presets::get_preset)
		}

		fn preset_names() -> Vec<PresetId> {
			genesis_config_presets::preset_names()
		}
	}
}

#[cfg(all(test, feature = "try-runtime"))]
mod remote_tests {
	use super::*;
	use frame_try_runtime::{runtime_decl_for_try_runtime::TryRuntime, UpgradeCheckSelect};
	use remote_externalities::{
		Builder, Mode, OfflineConfig, OnlineConfig, SnapshotConfig, Transport,
	};
	use std::env::var;

	#[tokio::test]
	async fn run_migrations() {
		if var("RUN_MIGRATION_TESTS").is_err() {
			return;
		}

		sp_tracing::try_init_simple();
		let transport: Transport =
			var("WS").unwrap_or("wss://rococo-rpc.polkadot.io:443".to_string()).into();
		let maybe_state_snapshot: Option<SnapshotConfig> = var("SNAP").map(|s| s.into()).ok();
		let mut ext = Builder::<Block>::default()
			.mode(if let Some(state_snapshot) = maybe_state_snapshot {
				Mode::OfflineOrElseOnline(
					OfflineConfig { state_snapshot: state_snapshot.clone() },
					OnlineConfig {
						transport,
						state_snapshot: Some(state_snapshot),
						..Default::default()
					},
				)
			} else {
				Mode::Online(OnlineConfig { transport, ..Default::default() })
			})
			.build()
			.await
			.unwrap();
		ext.execute_with(|| Runtime::on_runtime_upgrade(UpgradeCheckSelect::PreAndPost));
	}
}<|MERGE_RESOLUTION|>--- conflicted
+++ resolved
@@ -657,10 +657,7 @@
 			frame_system::CheckNonce::<Runtime>::from(nonce),
 			frame_system::CheckWeight::<Runtime>::new(),
 			pallet_transaction_payment::ChargeTransactionPayment::<Runtime>::from(tip),
-<<<<<<< HEAD
-=======
 			frame_metadata_hash_extension::CheckMetadataHash::new(true),
->>>>>>> b4732add
 		)
 			.into();
 		let raw_payload = SignedPayload::new(call, tx_ext)
@@ -671,12 +668,8 @@
 		let signature = raw_payload.using_encoded(|payload| C::sign(payload, public))?;
 		let (call, tx_ext, _) = raw_payload.deconstruct();
 		let address = <Runtime as frame_system::Config>::Lookup::unlookup(account);
-<<<<<<< HEAD
-		Some((call, (address, signature, tx_ext)))
-=======
 		let transaction = UncheckedExtrinsic::new_signed(call, address, signature, tx_ext);
 		Some(transaction)
->>>>>>> b4732add
 	}
 }
 
@@ -1585,12 +1578,9 @@
 /// Unchecked extrinsic type as expected by this runtime.
 pub type UncheckedExtrinsic =
 	generic::UncheckedExtrinsic<Address, RuntimeCall, Signature, TxExtension>;
-<<<<<<< HEAD
-=======
 /// Unchecked signature payload type as expected by this runtime.
 pub type UncheckedSignaturePayload =
 	generic::UncheckedSignaturePayload<Address, Signature, TxExtension>;
->>>>>>> b4732add
 
 /// All migrations that will run on the next runtime upgrade.
 ///

// Copyright (C) Parity Technologies (UK) Ltd.
// This file is part of Polkadot.

// Polkadot is free software: you can redistribute it and/or modify
// it under the terms of the GNU General Public License as published by
// the Free Software Foundation, either version 3 of the License, or
// (at your option) any later version.

// Polkadot is distributed in the hope that it will be useful,
// but WITHOUT ANY WARRANTY; without even the implied warranty of
// MERCHANTABILITY or FITNESS FOR A PARTICULAR PURPOSE.  See the
// GNU General Public License for more details.

// You should have received a copy of the GNU General Public License
// along with Polkadot.  If not, see <http://www.gnu.org/licenses/>.

use super::*;
use assert_matches::assert_matches;
use futures::{channel::oneshot, executor, future, Future};
use polkadot_node_network_protocol::{
	grid_topology::{SessionGridTopology, TopologyPeerInfo},
	our_view,
	peer_set::ValidationVersion,
	view, ObservedRole,
};
use polkadot_node_primitives::approval::{
	criteria,
	v1::{
		AssignmentCert, AssignmentCertKind, IndirectAssignmentCert, IndirectSignedApprovalVote,
		VrfPreOutput, VrfProof, VrfSignature,
	},
	v2::{
		AssignmentCertKindV2, AssignmentCertV2, CoreBitfield, IndirectAssignmentCertV2,
		RELAY_VRF_MODULO_CONTEXT,
	},
};
use polkadot_node_subsystem::messages::{
	network_bridge_event, AllMessages, ReportPeerMessage, RuntimeApiRequest,
};
use polkadot_node_subsystem_util::{reputation::add_reputation, TimeoutExt as _};
use polkadot_primitives::{
	ApprovalVoteMultipleCandidates, AuthorityDiscoveryId, BlakeTwo256, CoreIndex, ExecutorParams,
	HashT, NodeFeatures, SessionInfo, ValidatorId,
};
use polkadot_primitives_test_helpers::dummy_signature;
use rand::SeedableRng;
use sc_keystore::{Keystore, LocalKeystore};
use sp_application_crypto::AppCrypto;
use sp_authority_discovery::AuthorityPair as AuthorityDiscoveryPair;
use sp_core::crypto::Pair as PairT;
use std::time::Duration;
type VirtualOverseer =
	polkadot_node_subsystem_test_helpers::TestSubsystemContextHandle<ApprovalDistributionMessage>;

fn test_harness<T: Future<Output = VirtualOverseer>>(
	assignment_criteria: Arc<dyn AssignmentCriteria + Send + Sync>,
	clock: Box<dyn Clock + Send + Sync>,
	mut state: State,
	test_fn: impl FnOnce(VirtualOverseer) -> T,
) -> State {
	sp_tracing::init_for_tests();

	let pool = sp_core::testing::TaskExecutor::new();
	let (context, virtual_overseer) =
		polkadot_node_subsystem_test_helpers::make_subsystem_context(pool.clone());

	let subsystem = ApprovalDistribution::new_with_clock(
		Metrics::default(),
		Default::default(),
		clock,
		assignment_criteria,
	);
	{
		let mut rng = rand_chacha::ChaCha12Rng::seed_from_u64(12345);
		let mut session_info_provider = RuntimeInfo::new_with_config(RuntimeInfoConfig {
			keystore: None,
			session_cache_lru_size: DISPUTE_WINDOW.get(),
		});

		let (tx, rx) = oneshot::channel();
		let subsystem = async {
			subsystem
				.run_inner(
					context,
					&mut state,
					REPUTATION_CHANGE_TEST_INTERVAL,
					&mut rng,
					&mut session_info_provider,
				)
				.await;
			tx.send(()).expect("Fail to notify subystem is done");
		};

		let test_fut = test_fn(virtual_overseer);

		futures::pin_mut!(test_fut);
		futures::pin_mut!(subsystem);

		executor::block_on(future::join(
			async move {
				let mut overseer = test_fut.await;
				overseer
					.send(FromOrchestra::Signal(OverseerSignal::Conclude))
					.timeout(TIMEOUT)
					.await
					.expect("Conclude send timeout");
				let _ =
					rx.timeout(Duration::from_secs(2)).await.expect("Subsystem did not conclude");
			},
			subsystem,
		));
	}

	state
}

const TIMEOUT: Duration = Duration::from_millis(200);
const REPUTATION_CHANGE_TEST_INTERVAL: Duration = Duration::from_millis(1);

async fn overseer_send(overseer: &mut VirtualOverseer, msg: ApprovalDistributionMessage) {
	gum::trace!(msg = ?msg, "Sending message");
	overseer
		.send(FromOrchestra::Communication { msg })
		.timeout(TIMEOUT)
		.await
		.expect("msg send timeout");
}

async fn overseer_signal_block_finalized(overseer: &mut VirtualOverseer, number: BlockNumber) {
	gum::trace!(?number, "Sending a finalized signal");
	// we don't care about the block hash
	overseer
		.send(FromOrchestra::Signal(OverseerSignal::BlockFinalized(Hash::zero(), number)))
		.timeout(TIMEOUT)
		.await
		.expect("signal send timeout");
}

async fn overseer_recv(overseer: &mut VirtualOverseer) -> AllMessages {
	gum::trace!("Waiting for a message");
	let msg = overseer.recv().timeout(TIMEOUT).await.expect("msg recv timeout");

	gum::trace!(msg = ?msg, "Received message");

	msg
}

async fn provide_session(virtual_overseer: &mut VirtualOverseer, session_info: SessionInfo) {
	assert_matches!(
		overseer_recv(virtual_overseer).await,
		AllMessages::RuntimeApi(
			RuntimeApiMessage::Request(
				_,
				RuntimeApiRequest::SessionInfo(_, si_tx),
			)
		) => {
			si_tx.send(Ok(Some(session_info.clone()))).unwrap();
		}
	);
	assert_matches!(
		overseer_recv(virtual_overseer).await,
		AllMessages::RuntimeApi(
			RuntimeApiMessage::Request(
				_,
				RuntimeApiRequest::SessionExecutorParams(_, si_tx),
			)
		) => {
			// Make sure all SessionExecutorParams calls are not made for the leaf (but for its relay parent)
			si_tx.send(Ok(Some(ExecutorParams::default()))).unwrap();
		}
	);

	assert_matches!(
		overseer_recv(virtual_overseer).await,
		AllMessages::RuntimeApi(
			RuntimeApiMessage::Request(_, RuntimeApiRequest::NodeFeatures(_, si_tx), )
		) => {
			si_tx.send(Ok(NodeFeatures::EMPTY)).unwrap();
		}
	);
}

fn make_peers_and_authority_ids(n: usize) -> Vec<(PeerId, AuthorityDiscoveryId)> {
	(0..n)
		.map(|_| {
			let peer_id = PeerId::random();
			let authority_id = AuthorityDiscoveryPair::generate().0.public();

			(peer_id, authority_id)
		})
		.collect()
}

fn make_gossip_topology(
	session: SessionIndex,
	all_peers: &[(Option<PeerId>, AuthorityDiscoveryId)],
	neighbors_x: &[usize],
	neighbors_y: &[usize],
	local_index: usize,
) -> network_bridge_event::NewGossipTopology {
	// This builds a grid topology which is a square matrix.
	// The local validator occupies the top left-hand corner.
	// The X peers occupy the same row and the Y peers occupy
	// the same column.

	assert_eq!(
		neighbors_x.len(),
		neighbors_y.len(),
		"mocking grid topology only implemented for squares",
	);

	let d = neighbors_x.len() + 1;

	let grid_size = d * d;
	assert!(grid_size > 0);
	assert!(all_peers.len() >= grid_size);

	let peer_info = |i: usize| TopologyPeerInfo {
		peer_ids: all_peers[i].0.into_iter().collect_vec(),
		validator_index: ValidatorIndex::from(i as u32),
		discovery_id: all_peers[i].1.clone(),
	};

	let mut canonical_shuffling: Vec<_> = (0..)
		.filter(|i| local_index != *i)
		.filter(|i| !neighbors_x.contains(i))
		.filter(|i| !neighbors_y.contains(i))
		.take(grid_size)
		.map(peer_info)
		.collect();

	// filled with junk except for own.
	let mut shuffled_indices = vec![d + 1; grid_size];
	shuffled_indices[local_index] = 0;
	canonical_shuffling[0] = peer_info(local_index);

	for (x_pos, v) in neighbors_x.iter().enumerate() {
		let pos = 1 + x_pos;
		canonical_shuffling[pos] = peer_info(*v);
	}

	for (y_pos, v) in neighbors_y.iter().enumerate() {
		let pos = d * (1 + y_pos);
		canonical_shuffling[pos] = peer_info(*v);
	}

	let topology = SessionGridTopology::new(shuffled_indices, canonical_shuffling);

	// sanity check.
	{
		let g_n = topology
			.compute_grid_neighbors_for(ValidatorIndex(local_index as _))
			.expect("topology just constructed with this validator index");

		assert_eq!(g_n.validator_indices_x.len(), neighbors_x.len());
		assert_eq!(g_n.validator_indices_y.len(), neighbors_y.len());

		for i in neighbors_x {
			assert!(g_n.validator_indices_x.contains(&ValidatorIndex(*i as _)));
		}

		for i in neighbors_y {
			assert!(g_n.validator_indices_y.contains(&ValidatorIndex(*i as _)));
		}
	}

	network_bridge_event::NewGossipTopology {
		session,
		topology,
		local_index: Some(ValidatorIndex(local_index as _)),
	}
}

async fn setup_gossip_topology(
	virtual_overseer: &mut VirtualOverseer,
	gossip_topology: network_bridge_event::NewGossipTopology,
) {
	overseer_send(
		virtual_overseer,
		ApprovalDistributionMessage::NetworkBridgeUpdate(NetworkBridgeEvent::NewGossipTopology(
			gossip_topology,
		)),
	)
	.await;
}

async fn setup_peer_with_view(
	virtual_overseer: &mut VirtualOverseer,
	peer_id: &PeerId,
	view: View,
	version: ValidationVersion,
) {
	overseer_send(
		virtual_overseer,
		ApprovalDistributionMessage::NetworkBridgeUpdate(NetworkBridgeEvent::PeerConnected(
			*peer_id,
			ObservedRole::Full,
			version.into(),
			None,
		)),
	)
	.await;
	overseer_send(
		virtual_overseer,
		ApprovalDistributionMessage::NetworkBridgeUpdate(NetworkBridgeEvent::PeerViewChange(
			*peer_id, view,
		)),
	)
	.await;
}

async fn send_message_from_peer(
	virtual_overseer: &mut VirtualOverseer,
	peer_id: &PeerId,
	msg: protocol_v1::ApprovalDistributionMessage,
) {
	overseer_send(
		virtual_overseer,
		ApprovalDistributionMessage::NetworkBridgeUpdate(NetworkBridgeEvent::PeerMessage(
			*peer_id,
			Versioned::V1(msg),
		)),
	)
	.await;
}

async fn send_message_from_peer_v2(
	virtual_overseer: &mut VirtualOverseer,
	peer_id: &PeerId,
	msg: protocol_v2::ApprovalDistributionMessage,
) {
	overseer_send(
		virtual_overseer,
		ApprovalDistributionMessage::NetworkBridgeUpdate(NetworkBridgeEvent::PeerMessage(
			*peer_id,
			Versioned::V2(msg),
		)),
	)
	.await;
}

async fn send_message_from_peer_v3(
	virtual_overseer: &mut VirtualOverseer,
	peer_id: &PeerId,
	msg: protocol_v3::ApprovalDistributionMessage,
) {
	overseer_send(
		virtual_overseer,
		ApprovalDistributionMessage::NetworkBridgeUpdate(NetworkBridgeEvent::PeerMessage(
			*peer_id,
			Versioned::V3(msg),
		)),
	)
	.await;
}

fn fake_assignment_cert(block_hash: Hash, validator: ValidatorIndex) -> IndirectAssignmentCert {
	let ctx = schnorrkel::signing_context(RELAY_VRF_MODULO_CONTEXT);
	let msg = b"WhenParachains?";
	let mut prng = rand_core::OsRng;
	let keypair = schnorrkel::Keypair::generate_with(&mut prng);
	let (inout, proof, _) = keypair.vrf_sign(ctx.bytes(msg));
	let preout = inout.to_preout();

	IndirectAssignmentCert {
		block_hash,
		validator,
		cert: AssignmentCert {
			kind: AssignmentCertKind::RelayVRFModulo { sample: 1 },
			vrf: VrfSignature { pre_output: VrfPreOutput(preout), proof: VrfProof(proof) },
		},
	}
}

fn fake_assignment_cert_v2(
	block_hash: Hash,
	validator: ValidatorIndex,
	core_bitfield: CoreBitfield,
) -> IndirectAssignmentCertV2 {
	let ctx = schnorrkel::signing_context(RELAY_VRF_MODULO_CONTEXT);
	let msg = b"WhenParachains?";
	let mut prng = rand_core::OsRng;
	let keypair = schnorrkel::Keypair::generate_with(&mut prng);
	let (inout, proof, _) = keypair.vrf_sign(ctx.bytes(msg));
	let preout = inout.to_preout();

	IndirectAssignmentCertV2 {
		block_hash,
		validator,
		cert: AssignmentCertV2 {
			kind: AssignmentCertKindV2::RelayVRFModuloCompact { core_bitfield },
			vrf: VrfSignature { pre_output: VrfPreOutput(preout), proof: VrfProof(proof) },
		},
	}
}

fn fake_assignment_cert_delay(
	block_hash: Hash,
	validator: ValidatorIndex,
	core_bitfield: CoreBitfield,
) -> IndirectAssignmentCertV2 {
	let ctx = schnorrkel::signing_context(RELAY_VRF_MODULO_CONTEXT);
	let msg = b"WhenParachains?";
	let mut prng = rand_core::OsRng;
	let keypair = schnorrkel::Keypair::generate_with(&mut prng);
	let (inout, proof, _) = keypair.vrf_sign(ctx.bytes(msg));
	let preout = inout.to_preout();

	IndirectAssignmentCertV2 {
		block_hash,
		validator,
		cert: AssignmentCertV2 {
			kind: AssignmentCertKindV2::RelayVRFDelay {
				core_index: CoreIndex(core_bitfield.iter_ones().next().unwrap() as u32),
			},
			vrf: VrfSignature { pre_output: VrfPreOutput(preout), proof: VrfProof(proof) },
		},
	}
}

async fn expect_reputation_change(
	virtual_overseer: &mut VirtualOverseer,
	peer_id: &PeerId,
	rep: Rep,
) {
	assert_matches!(
		overseer_recv(virtual_overseer).await,
		AllMessages::NetworkBridgeTx(NetworkBridgeTxMessage::ReportPeer(
			ReportPeerMessage::Single(p, r),
		)) => {
			assert_eq!(p, *peer_id);
			assert_eq!(r, rep.into());
		}
	);
}

async fn expect_reputation_changes(
	virtual_overseer: &mut VirtualOverseer,
	peer_id: &PeerId,
	reps: Vec<Rep>,
) {
	let mut acc = HashMap::new();
	for rep in reps {
		add_reputation(&mut acc, *peer_id, rep);
	}
	assert_matches!(
		overseer_recv(virtual_overseer).await,
		AllMessages::NetworkBridgeTx(NetworkBridgeTxMessage::ReportPeer(
			ReportPeerMessage::Batch(v),
		)) => {
			assert_eq!(v, acc);
		}
	);
}

fn state_without_reputation_delay() -> State {
	State { reputation: ReputationAggregator::new(|_| true), ..Default::default() }
}

fn state_with_reputation_delay() -> State {
	State { reputation: ReputationAggregator::new(|_| false), ..Default::default() }
}

fn dummy_session_info_valid(
	index: SessionIndex,
	keystore: &mut LocalKeystore,
	num_validators: usize,
) -> SessionInfo {
	let keys = (0..num_validators)
		.map(|_| {
			keystore
				.sr25519_generate_new(ValidatorId::ID, Some("//Node"))
				.expect("Insert key into keystore")
		})
		.collect_vec();

	SessionInfo {
		validators: keys.clone().into_iter().map(|key| key.into()).collect(),
		discovery_keys: keys.clone().into_iter().map(|key| key.into()).collect(),
		assignment_keys: keys.clone().into_iter().map(|key| key.into()).collect(),
		validator_groups: Default::default(),
		n_cores: 20,
		zeroth_delay_tranche_width: index as _,
		relay_vrf_modulo_samples: index as _,
		n_delay_tranches: index as _,
		no_show_slots: index as _,
		needed_approvals: index as _,
		active_validator_indices: Vec::new(),
		dispute_period: 6,
		random_seed: [0u8; 32],
	}
}

fn signature_for(
	keystore: &LocalKeystore,
	session: &SessionInfo,
	candidate_hashes: Vec<CandidateHash>,
	validator_index: ValidatorIndex,
) -> ValidatorSignature {
	let payload = ApprovalVoteMultipleCandidates(&candidate_hashes).signing_payload(1);
	let sign_key = session.validators.get(validator_index).unwrap().clone();
	let signature = keystore
		.sr25519_sign(ValidatorId::ID, &sign_key.into(), &payload[..])
		.unwrap()
		.unwrap();
	signature.into()
}

struct MockAssignmentCriteria {
	tranche:
		Result<polkadot_node_primitives::approval::v1::DelayTranche, criteria::InvalidAssignment>,
}

impl AssignmentCriteria for MockAssignmentCriteria {
	fn compute_assignments(
		&self,
		_keystore: &LocalKeystore,
		_relay_vrf_story: polkadot_node_primitives::approval::v1::RelayVRFStory,
		_config: &criteria::Config,
		_leaving_cores: Vec<(
			CandidateHash,
			polkadot_primitives::CoreIndex,
			polkadot_primitives::GroupIndex,
		)>,
		_enable_assignments_v2: bool,
	) -> HashMap<polkadot_primitives::CoreIndex, criteria::OurAssignment> {
		HashMap::new()
	}

	fn check_assignment_cert(
		&self,
		_claimed_core_bitfield: polkadot_node_primitives::approval::v2::CoreBitfield,
		_validator_index: polkadot_primitives::ValidatorIndex,
		_config: &criteria::Config,
		_relay_vrf_story: polkadot_node_primitives::approval::v1::RelayVRFStory,
		_assignment: &polkadot_node_primitives::approval::v2::AssignmentCertV2,
		_backing_groups: Vec<polkadot_primitives::GroupIndex>,
<<<<<<< HEAD
	) -> Result<polkadot_node_primitives::approval::v1::DelayTranche, criteria::InvalidAssignment>
	{
=======
	) -> Result<polkadot_node_primitives::approval::v1::DelayTranche, criteria::InvalidAssignment> {
>>>>>>> f5783cc6
		self.tranche
	}
}

/// import an assignment
/// connect a new peer
/// the new peer sends us the same assignment
#[test]
fn try_import_the_same_assignment() {
	let peers = make_peers_and_authority_ids(15);
	let peer_a = peers.get(0).unwrap().0;
	let peer_b = peers.get(1).unwrap().0;
	let peer_c = peers.get(2).unwrap().0;
	let peer_d = peers.get(4).unwrap().0;
	let parent_hash = Hash::repeat_byte(0xFF);
	let hash = Hash::repeat_byte(0xAA);

	let _ = test_harness(
		Arc::new(MockAssignmentCriteria { tranche: Ok(0) }),
		Box::new(SystemClock {}),
		state_without_reputation_delay(),
		|mut virtual_overseer| async move {
			let overseer = &mut virtual_overseer;
			// setup peers
			setup_peer_with_view(overseer, &peer_a, view![], ValidationVersion::V1).await;
			setup_peer_with_view(overseer, &peer_b, view![hash], ValidationVersion::V1).await;
			setup_peer_with_view(overseer, &peer_c, view![hash], ValidationVersion::V1).await;

			// Set up a gossip topology, where a, b, c and d are topology neighbors to the node
			// under testing.
			let peers_with_optional_peer_id = peers
				.iter()
				.map(|(peer_id, authority)| (Some(*peer_id), authority.clone()))
				.collect_vec();
			setup_gossip_topology(
				overseer,
				make_gossip_topology(1, &peers_with_optional_peer_id, &[0, 1], &[2, 4], 3),
			)
			.await;

			// new block `hash_a` with 1 candidates
			let meta = BlockApprovalMeta {
				hash,
				parent_hash,
				number: 2,
				candidates: vec![Default::default(); 1],
				slot: 1.into(),
				session: 1,
				vrf_story: RelayVRFStory(Default::default()),
			};
			let msg = ApprovalDistributionMessage::NewBlocks(vec![meta]);
			overseer_send(overseer, msg).await;

			// send the assignment related to `hash`
			let validator_index = ValidatorIndex(0);
			let cert = fake_assignment_cert(hash, validator_index);
			let assignments = vec![(cert.clone(), 0u32)];

			let msg = protocol_v1::ApprovalDistributionMessage::Assignments(assignments.clone());
			send_message_from_peer(overseer, &peer_a, msg).await;

			expect_reputation_change(overseer, &peer_a, COST_UNEXPECTED_MESSAGE).await;
			provide_session(
				overseer,
				dummy_session_info_valid(1, &mut LocalKeystore::in_memory(), 1),
			)
			.await;
			// send an `Accept` message from the Approval Voting subsystem
			assert_matches!(
				overseer_recv(overseer).await,
				AllMessages::ApprovalVoting(ApprovalVotingMessage::ImportAssignment(
					assignment,
					_,
				)) => {
					assert_eq!(assignment.candidate_indices(), &0u32.into());
					assert_eq!(assignment.assignment(), &cert.into());
					assert_eq!(assignment.tranche(), 0);
				}
			);

			expect_reputation_change(overseer, &peer_a, BENEFIT_VALID_MESSAGE_FIRST).await;

			assert_matches!(
				overseer_recv(overseer).await,
				AllMessages::NetworkBridgeTx(NetworkBridgeTxMessage::SendValidationMessage(
					peers,
					Versioned::V1(protocol_v1::ValidationProtocol::ApprovalDistribution(
						protocol_v1::ApprovalDistributionMessage::Assignments(assignments)
					))
				)) => {
					assert_eq!(peers.len(), 2);
					assert_eq!(assignments.len(), 1);
				}
			);

			// setup new peer with V2
			setup_peer_with_view(overseer, &peer_d, view![], ValidationVersion::V3).await;

			// send the same assignment from peer_d
			let msg = protocol_v1::ApprovalDistributionMessage::Assignments(assignments);
			send_message_from_peer(overseer, &peer_d, msg).await;

			expect_reputation_change(overseer, &peer_d, COST_UNEXPECTED_MESSAGE).await;
			expect_reputation_change(overseer, &peer_d, BENEFIT_VALID_MESSAGE).await;

			assert!(overseer.recv().timeout(TIMEOUT).await.is_none(), "no message should be sent");
			virtual_overseer
		},
	);
}

/// Just like `try_import_the_same_assignment` but use `VRFModuloCompact` assignments for multiple
/// cores.
#[test]
fn try_import_the_same_assignment_v2() {
	let peers = make_peers_and_authority_ids(15);
	let peer_a = peers.get(0).unwrap().0;
	let peer_b = peers.get(1).unwrap().0;
	let peer_c = peers.get(2).unwrap().0;
	let peer_d = peers.get(4).unwrap().0;
	let parent_hash = Hash::repeat_byte(0xFF);
	let hash = Hash::repeat_byte(0xAA);

	let _ = test_harness(
		Arc::new(MockAssignmentCriteria { tranche: Ok(0) }),
		Box::new(SystemClock {}),
		state_without_reputation_delay(),
		|mut virtual_overseer| async move {
			let overseer = &mut virtual_overseer;
			// setup peers
			setup_peer_with_view(overseer, &peer_a, view![], ValidationVersion::V3).await;
			setup_peer_with_view(overseer, &peer_b, view![hash], ValidationVersion::V3).await;
			setup_peer_with_view(overseer, &peer_c, view![hash], ValidationVersion::V3).await;

			// Set up a gossip topology, where a, b, c and d are topology neighbors to the node
			// under testing.
			let peers_with_optional_peer_id = peers
				.iter()
				.map(|(peer_id, authority)| (Some(*peer_id), authority.clone()))
				.collect_vec();
			setup_gossip_topology(
				overseer,
				make_gossip_topology(1, &peers_with_optional_peer_id, &[0, 1], &[2, 4], 3),
			)
			.await;

			// new block `hash_a` with 1 candidates
			let meta = BlockApprovalMeta {
				hash,
				parent_hash,
				number: 2,
				candidates: vec![Default::default(); 5],
				slot: 1.into(),
				session: 1,
				vrf_story: RelayVRFStory(Default::default()),
			};
			let msg = ApprovalDistributionMessage::NewBlocks(vec![meta]);
			overseer_send(overseer, msg).await;

			// send the assignment related to `hash`
			let validator_index = ValidatorIndex(0);
			let cores = vec![1, 2, 3, 4];
			let core_bitfield: CoreBitfield = cores
				.iter()
				.map(|index| CoreIndex(*index))
				.collect::<Vec<_>>()
				.try_into()
				.unwrap();

			let cert = fake_assignment_cert_v2(hash, validator_index, core_bitfield.clone());
			let assignments = vec![(cert.clone(), cores.clone().try_into().unwrap())];

			let msg = protocol_v3::ApprovalDistributionMessage::Assignments(assignments.clone());
			send_message_from_peer_v3(overseer, &peer_a, msg).await;

			expect_reputation_change(overseer, &peer_a, COST_UNEXPECTED_MESSAGE).await;
			provide_session(
				overseer,
				dummy_session_info_valid(1, &mut LocalKeystore::in_memory(), 1),
			)
			.await;
			// send an `Accept` message from the Approval Voting subsystem
			assert_matches!(
				overseer_recv(overseer).await,
				AllMessages::ApprovalVoting(ApprovalVotingMessage::ImportAssignment(
					assignment,
					_,
				)) => {
					assert_eq!(assignment.candidate_indices(), &cores.try_into().unwrap());
					assert_eq!(assignment.assignment(), &cert.into());
					assert_eq!(assignment.tranche(), 0);
				}
			);

			expect_reputation_change(overseer, &peer_a, BENEFIT_VALID_MESSAGE_FIRST).await;

			assert_matches!(
				overseer_recv(overseer).await,
				AllMessages::NetworkBridgeTx(NetworkBridgeTxMessage::SendValidationMessage(
					peers,
					Versioned::V3(protocol_v3::ValidationProtocol::ApprovalDistribution(
						protocol_v3::ApprovalDistributionMessage::Assignments(assignments)
					))
				)) => {
					assert_eq!(peers.len(), 2);
					assert_eq!(assignments.len(), 1);
				}
			);

			// setup new peer
			setup_peer_with_view(overseer, &peer_d, view![], ValidationVersion::V3).await;

			// send the same assignment from peer_d
			let msg = protocol_v3::ApprovalDistributionMessage::Assignments(assignments);
			send_message_from_peer_v3(overseer, &peer_d, msg).await;

			expect_reputation_change(overseer, &peer_d, COST_UNEXPECTED_MESSAGE).await;
			expect_reputation_change(overseer, &peer_d, BENEFIT_VALID_MESSAGE).await;

			assert!(overseer.recv().timeout(TIMEOUT).await.is_none(), "no message should be sent");
			virtual_overseer
		},
	);
}

/// import an assignment
/// connect a new peer
/// state sends aggregated reputation change
#[test]
fn delay_reputation_change() {
	let peer = PeerId::random();
	let parent_hash = Hash::repeat_byte(0xFF);
	let hash = Hash::repeat_byte(0xAA);

	let _ = test_harness(
		Arc::new(MockAssignmentCriteria { tranche: Ok(0) }),
		Box::new(SystemClock {}),
		state_with_reputation_delay(),
		|mut virtual_overseer| async move {
			let overseer = &mut virtual_overseer;

			// Setup peers
			setup_peer_with_view(overseer, &peer, view![], ValidationVersion::V1).await;

			// new block `hash_a` with 1 candidates
			let meta = BlockApprovalMeta {
				hash,
				parent_hash,
				number: 2,
				candidates: vec![Default::default(); 1],
				slot: 1.into(),
				session: 1,
				vrf_story: RelayVRFStory(Default::default()),
			};
			let msg = ApprovalDistributionMessage::NewBlocks(vec![meta]);
			overseer_send(overseer, msg).await;

			// send the assignment related to `hash`
			let validator_index = ValidatorIndex(0);
			let cert = fake_assignment_cert(hash, validator_index);
			let assignments = vec![(cert.clone(), 0u32)];

			let msg = protocol_v1::ApprovalDistributionMessage::Assignments(assignments.clone());
			send_message_from_peer(overseer, &peer, msg).await;
			provide_session(
				overseer,
				dummy_session_info_valid(1, &mut LocalKeystore::in_memory(), 1),
			)
			.await;

			// send an `Accept` message from the Approval Voting subsystem
			assert_matches!(
				overseer_recv(overseer).await,
				AllMessages::ApprovalVoting(ApprovalVotingMessage::ImportAssignment(
					assignment,
					_,
				)) => {
					assert_eq!(assignment.assignment().cert, cert.cert.into());
					assert_eq!(assignment.candidate_indices(), &vec![0u32].try_into().unwrap());
					assert_eq!(assignment.tranche(), 0);
				}
			);
			expect_reputation_changes(
				overseer,
				&peer,
				vec![COST_UNEXPECTED_MESSAGE, BENEFIT_VALID_MESSAGE_FIRST],
			)
			.await;
			assert!(overseer.recv().timeout(TIMEOUT).await.is_none(), "no message should be sent");

			virtual_overseer
		},
	);
}

/// <https://github.com/paritytech/polkadot/pull/2160#discussion_r547594835>
///
/// 1. Send a view update that removes block B from their view.
/// 2. Send a message from B that they incur `COST_UNEXPECTED_MESSAGE` for, but then they receive
///    `BENEFIT_VALID_MESSAGE`.
/// 3. Send all other messages related to B.
#[test]
fn spam_attack_results_in_negative_reputation_change() {
	let parent_hash = Hash::repeat_byte(0xFF);
	let peer_a = PeerId::random();
	let hash_b = Hash::repeat_byte(0xBB);

	let _ = test_harness(
		Arc::new(MockAssignmentCriteria { tranche: Ok(0) }),
		Box::new(SystemClock {}),
		state_without_reputation_delay(),
		|mut virtual_overseer| async move {
			let overseer = &mut virtual_overseer;
			let peer = &peer_a;
			setup_peer_with_view(overseer, peer, view![], ValidationVersion::V1).await;

			// new block `hash_b` with 20 candidates
			let candidates_count = 20;
			let meta = BlockApprovalMeta {
				hash: hash_b,
				parent_hash,
				number: 2,
				candidates: vec![Default::default(); candidates_count],
				slot: 1.into(),
				session: 1,
				vrf_story: RelayVRFStory(Default::default()),
			};

			let msg = ApprovalDistributionMessage::NewBlocks(vec![meta]);
			overseer_send(overseer, msg).await;

			// send 20 assignments related to `hash_b`
			// to populate our knowledge
			let assignments: Vec<_> = (0..candidates_count)
				.map(|candidate_index| {
					let validator_index = ValidatorIndex(candidate_index as u32);
					let cert = fake_assignment_cert(hash_b, validator_index);
					(cert, candidate_index as u32)
				})
				.collect();

			let msg = protocol_v1::ApprovalDistributionMessage::Assignments(assignments.clone());
			send_message_from_peer(overseer, peer, msg.clone()).await;

			for i in 0..candidates_count {
				expect_reputation_change(overseer, peer, COST_UNEXPECTED_MESSAGE).await;
				if i == 0 {
					provide_session(
						overseer,
						dummy_session_info_valid(1, &mut LocalKeystore::in_memory(), 1),
					)
					.await;
				}
				assert_matches!(
					overseer_recv(overseer).await,
					AllMessages::ApprovalVoting(ApprovalVotingMessage::ImportAssignment(
						assignment,
						_,
					)) => {
						assert_eq!(assignment.assignment(), &assignments[i].0.clone().into());
						assert_eq!(assignment.candidate_indices(), &assignments[i].1.into());
						assert_eq!(assignment.tranche(), 0);
					}
				);

				expect_reputation_change(overseer, peer, BENEFIT_VALID_MESSAGE_FIRST).await;
			}

			// send a view update that removes block B from peer's view by bumping the
			// finalized_number
			overseer_send(
				overseer,
				ApprovalDistributionMessage::NetworkBridgeUpdate(
					NetworkBridgeEvent::PeerViewChange(*peer, View::with_finalized(2)),
				),
			)
			.await;

			// send the assignments again
			send_message_from_peer(overseer, peer, msg.clone()).await;

			// each of them will incur `COST_UNEXPECTED_MESSAGE`, not only the first one
			for _ in 0..candidates_count {
				expect_reputation_change(overseer, peer, COST_UNEXPECTED_MESSAGE).await;
				expect_reputation_change(overseer, peer, BENEFIT_VALID_MESSAGE).await;
			}
			virtual_overseer
		},
	);
}

/// Imagine we send a message to peer A and peer B.
/// Upon receiving them, they both will try to send the message each other.
/// This test makes sure they will not punish each other for such duplicate messages.
///
/// See <https://github.com/paritytech/polkadot/issues/2499>.
#[test]
fn peer_sending_us_the_same_we_just_sent_them_is_ok() {
	let parent_hash = Hash::repeat_byte(0xFF);
	let hash = Hash::repeat_byte(0xAA);

	let peers = make_peers_and_authority_ids(8);
	let peer_a = peers.first().unwrap().0;

	let _ = test_harness(
		Arc::new(MockAssignmentCriteria { tranche: Ok(0) }),
		Box::new(SystemClock {}),
		state_without_reputation_delay(),
		|mut virtual_overseer| async move {
			let overseer = &mut virtual_overseer;
			let peer = &peer_a;
			setup_peer_with_view(overseer, peer, view![], ValidationVersion::V1).await;

			let peers_with_optional_peer_id = peers
				.iter()
				.map(|(peer_id, authority)| (Some(*peer_id), authority.clone()))
				.collect_vec();
			// Setup a topology where peer_a is neighbor to current node.
			setup_gossip_topology(
				overseer,
				make_gossip_topology(1, &peers_with_optional_peer_id, &[0], &[2], 1),
			)
			.await;

			// new block `hash` with 1 candidates
			let meta = BlockApprovalMeta {
				hash,
				parent_hash,
				number: 1,
				candidates: vec![Default::default(); 1],
				slot: 1.into(),
				session: 1,
				vrf_story: RelayVRFStory(Default::default()),
			};
			let msg = ApprovalDistributionMessage::NewBlocks(vec![meta]);
			overseer_send(overseer, msg).await;

			// import an assignment related to `hash` locally
			let validator_index = ValidatorIndex(0);
			let candidate_index = 0u32;
			let cert = fake_assignment_cert(hash, validator_index);
			overseer_send(
				overseer,
				ApprovalDistributionMessage::DistributeAssignment(
					cert.clone().into(),
					candidate_index.into(),
				),
			)
			.await;

			// update peer view to include the hash
			overseer_send(
				overseer,
				ApprovalDistributionMessage::NetworkBridgeUpdate(
					NetworkBridgeEvent::PeerViewChange(*peer, view![hash]),
				),
			)
			.await;

			// we should send them the assignment
			assert_matches!(
				overseer_recv(overseer).await,
				AllMessages::NetworkBridgeTx(NetworkBridgeTxMessage::SendValidationMessage(
					peers,
					Versioned::V1(protocol_v1::ValidationProtocol::ApprovalDistribution(
						protocol_v1::ApprovalDistributionMessage::Assignments(assignments)
					))
				)) => {
					assert_eq!(peers.len(), 1);
					assert_eq!(assignments.len(), 1);
				}
			);

			// but if someone else is sending it the same assignment
			// the peer could send us it as well
			let assignments = vec![(cert, candidate_index)];
			let msg = protocol_v1::ApprovalDistributionMessage::Assignments(assignments);
			send_message_from_peer(overseer, peer, msg.clone()).await;

			assert!(
				overseer.recv().timeout(TIMEOUT).await.is_none(),
				"we should not punish the peer"
			);

			// send the assignments again
			send_message_from_peer(overseer, peer, msg).await;

			// now we should
			expect_reputation_change(overseer, peer, COST_DUPLICATE_MESSAGE).await;
			virtual_overseer
		},
	);
}

#[test]
fn import_approval_happy_path_v1_v2_peers() {
	let peers = make_peers_and_authority_ids(15);

	let peer_a = peers.get(0).unwrap().0;
	let peer_b = peers.get(1).unwrap().0;
	let peer_c = peers.get(2).unwrap().0;
	let parent_hash = Hash::repeat_byte(0xFF);
	let hash = Hash::repeat_byte(0xAA);
	let candidate_hash = polkadot_primitives::CandidateHash(Hash::repeat_byte(0xBB));

	let _ = test_harness(
		Arc::new(MockAssignmentCriteria { tranche: Ok(0) }),
		Box::new(SystemClock {}),
		state_without_reputation_delay(),
		|mut virtual_overseer| async move {
			let overseer = &mut virtual_overseer;
			// setup peers with V1 and V2 protocol versions
			setup_peer_with_view(overseer, &peer_a, view![], ValidationVersion::V1).await;
			setup_peer_with_view(overseer, &peer_b, view![hash], ValidationVersion::V3).await;
			setup_peer_with_view(overseer, &peer_c, view![hash], ValidationVersion::V1).await;

			let mut keystore = LocalKeystore::in_memory();
			let session = dummy_session_info_valid(1, &mut keystore, 1);

			// new block `hash_a` with 1 candidates
			let meta = BlockApprovalMeta {
				hash,
				parent_hash,
				number: 1,
				candidates: vec![(candidate_hash, 0.into(), 0.into()); 1],
				slot: 1.into(),
				session: 1,
				vrf_story: RelayVRFStory(Default::default()),
			};
			let msg = ApprovalDistributionMessage::NewBlocks(vec![meta]);
			overseer_send(overseer, msg).await;

			let peers_with_optional_peer_id = peers
				.iter()
				.map(|(peer_id, authority)| (Some(*peer_id), authority.clone()))
				.collect_vec();
			// Set up a gossip topology, where a, b, and c are topology neighbors to the node.
			setup_gossip_topology(
				overseer,
				make_gossip_topology(1, &peers_with_optional_peer_id, &[0, 1], &[2, 4], 3),
			)
			.await;

			// import an assignment related to `hash` locally
			let validator_index = ValidatorIndex(0);
			let candidate_index = 0u32;
			let cert = fake_assignment_cert(hash, validator_index);
			overseer_send(
				overseer,
				ApprovalDistributionMessage::DistributeAssignment(
					cert.clone().into(),
					candidate_index.into(),
				),
			)
			.await;

			// 1 peer is v1
			assert_matches!(
				overseer_recv(overseer).await,
				AllMessages::NetworkBridgeTx(NetworkBridgeTxMessage::SendValidationMessage(
					peers,
					Versioned::V1(protocol_v1::ValidationProtocol::ApprovalDistribution(
						protocol_v1::ApprovalDistributionMessage::Assignments(assignments)
					))
				)) => {
					assert_eq!(peers.len(), 1);
					assert_eq!(assignments.len(), 1);
				}
			);

			// 1 peer is v2
			assert_matches!(
				overseer_recv(overseer).await,
				AllMessages::NetworkBridgeTx(NetworkBridgeTxMessage::SendValidationMessage(
					peers,
					Versioned::V3(protocol_v3::ValidationProtocol::ApprovalDistribution(
						protocol_v3::ApprovalDistributionMessage::Assignments(assignments)
					))
				)) => {
					assert_eq!(peers.len(), 1);
					assert_eq!(assignments.len(), 1);
				}
			);

			// send the an approval from peer_b
			let approval = IndirectSignedApprovalVoteV2 {
				block_hash: hash,
				candidate_indices: candidate_index.into(),
				validator: validator_index,
				signature: signature_for(
					&keystore,
					&session,
					vec![candidate_hash],
					validator_index,
				),
			};
			let msg: protocol_v3::ApprovalDistributionMessage =
				protocol_v3::ApprovalDistributionMessage::Approvals(vec![approval.clone()]);
			send_message_from_peer_v3(overseer, &peer_b, msg).await;
			provide_session(
				overseer,
				dummy_session_info_valid(1, &mut LocalKeystore::in_memory(), 1),
			)
			.await;

			assert_matches!(
				overseer_recv(overseer).await,
				AllMessages::ApprovalVoting(ApprovalVotingMessage::ImportApproval(
					vote, _,
				)) => {
					assert_eq!(Into::<IndirectSignedApprovalVoteV2>::into(vote), approval);
				}
			);

			expect_reputation_change(overseer, &peer_b, BENEFIT_VALID_MESSAGE_FIRST).await;

			assert_matches!(
				overseer_recv(overseer).await,
				AllMessages::NetworkBridgeTx(NetworkBridgeTxMessage::SendValidationMessage(
					peers,
					Versioned::V1(protocol_v1::ValidationProtocol::ApprovalDistribution(
						protocol_v1::ApprovalDistributionMessage::Approvals(approvals)
					))
				)) => {
					assert_eq!(peers.len(), 1);
					assert_eq!(approvals.len(), 1);
				}
			);
			virtual_overseer
		},
	);
}

// Test a v2 approval that signs multiple candidate is correctly processed.
#[test]
fn import_approval_happy_path_v2() {
	let peers = make_peers_and_authority_ids(15);

	let peer_a = peers.get(0).unwrap().0;
	let peer_b = peers.get(1).unwrap().0;
	let peer_c = peers.get(2).unwrap().0;
	let parent_hash = Hash::repeat_byte(0xFF);
	let hash = Hash::repeat_byte(0xAA);
	let candidate_hash_first = polkadot_primitives::CandidateHash(Hash::repeat_byte(0xBB));
	let candidate_hash_second = polkadot_primitives::CandidateHash(Hash::repeat_byte(0xCC));
	let _ = test_harness(
		Arc::new(MockAssignmentCriteria { tranche: Ok(0) }),
		Box::new(SystemClock {}),
		state_without_reputation_delay(),
		|mut virtual_overseer| async move {
			let overseer = &mut virtual_overseer;
			// setup peers with  V2 protocol versions
			setup_peer_with_view(overseer, &peer_a, view![], ValidationVersion::V3).await;
			setup_peer_with_view(overseer, &peer_b, view![hash], ValidationVersion::V3).await;
			setup_peer_with_view(overseer, &peer_c, view![hash], ValidationVersion::V3).await;
			let mut keystore = LocalKeystore::in_memory();
			let session = dummy_session_info_valid(1, &mut keystore, 1);

			// new block `hash_a` with 1 candidates
			let meta = BlockApprovalMeta {
				hash,
				parent_hash,
				number: 1,
				candidates: vec![
					(candidate_hash_first, 0.into(), 0.into()),
					(candidate_hash_second, 1.into(), 1.into()),
				],
				slot: 1.into(),
				session: 1,
				vrf_story: RelayVRFStory(Default::default()),
			};
			let msg = ApprovalDistributionMessage::NewBlocks(vec![meta]);
			overseer_send(overseer, msg).await;

			let peers_with_optional_peer_id = peers
				.iter()
				.map(|(peer_id, authority)| (Some(*peer_id), authority.clone()))
				.collect_vec();
			// Set up a gossip topology, where a, b, and c are topology neighbors to the node.
			setup_gossip_topology(
				overseer,
				make_gossip_topology(1, &peers_with_optional_peer_id, &[0, 1], &[2, 4], 3),
			)
			.await;

			// import an assignment related to `hash` locally
			let validator_index = ValidatorIndex(0);
			let candidate_indices: CandidateBitfield =
				vec![0 as CandidateIndex, 1 as CandidateIndex].try_into().unwrap();
			let candidate_bitfields = vec![CoreIndex(0), CoreIndex(1)].try_into().unwrap();
			let cert = fake_assignment_cert_v2(hash, validator_index, candidate_bitfields);
			overseer_send(
				overseer,
				ApprovalDistributionMessage::DistributeAssignment(
					cert.clone().into(),
					candidate_indices.clone(),
				),
			)
			.await;

			// 1 peer is v2
			assert_matches!(
				overseer_recv(overseer).await,
				AllMessages::NetworkBridgeTx(NetworkBridgeTxMessage::SendValidationMessage(
					peers,
					Versioned::V3(protocol_v3::ValidationProtocol::ApprovalDistribution(
						protocol_v3::ApprovalDistributionMessage::Assignments(assignments)
					))
				)) => {
					assert_eq!(peers.len(), 2);
					assert_eq!(assignments.len(), 1);
				}
			);

			// send the an approval from peer_b
			let approval = IndirectSignedApprovalVoteV2 {
				block_hash: hash,
				candidate_indices,
				validator: validator_index,
				signature: signature_for(
					&keystore,
					&session,
					vec![candidate_hash_first, candidate_hash_second],
					validator_index,
				),
			};
			let msg = protocol_v3::ApprovalDistributionMessage::Approvals(vec![approval.clone()]);
			send_message_from_peer_v3(overseer, &peer_b, msg).await;
			provide_session(
				overseer,
				dummy_session_info_valid(1, &mut LocalKeystore::in_memory(), 1),
			)
			.await;

			assert_matches!(
				overseer_recv(overseer).await,
				AllMessages::ApprovalVoting(ApprovalVotingMessage::ImportApproval(
					vote, _,
				)) => {
					assert_eq!(Into::<IndirectSignedApprovalVoteV2>::into(vote), approval);
				}
			);

			expect_reputation_change(overseer, &peer_b, BENEFIT_VALID_MESSAGE_FIRST).await;

			assert_matches!(
				overseer_recv(overseer).await,
				AllMessages::NetworkBridgeTx(NetworkBridgeTxMessage::SendValidationMessage(
					peers,
					Versioned::V3(protocol_v3::ValidationProtocol::ApprovalDistribution(
						protocol_v3::ApprovalDistributionMessage::Approvals(approvals)
					))
				)) => {
					assert_eq!(peers.len(), 1);
					assert_eq!(approvals.len(), 1);
				}
			);
			virtual_overseer
		},
	);
}

// Tests that votes that cover multiple assignments candidates are correctly processed on importing
#[test]
fn multiple_assignments_covered_with_one_approval_vote() {
	let peers = make_peers_and_authority_ids(15);

	let peer_a = peers.get(0).unwrap().0;
	let peer_b = peers.get(1).unwrap().0;
	let peer_c = peers.get(2).unwrap().0;
	let peer_d = peers.get(4).unwrap().0;
	let parent_hash = Hash::repeat_byte(0xFF);
	let hash = Hash::repeat_byte(0xAA);
	let candidate_hash_first = polkadot_primitives::CandidateHash(Hash::repeat_byte(0xBB));
	let candidate_hash_second = polkadot_primitives::CandidateHash(Hash::repeat_byte(0xCC));

	let _ = test_harness(
		Arc::new(MockAssignmentCriteria { tranche: Ok(0) }),
		Box::new(SystemClock {}),
		state_without_reputation_delay(),
		|mut virtual_overseer| async move {
			let overseer = &mut virtual_overseer;
			// setup peers with  V2 protocol versions
			setup_peer_with_view(overseer, &peer_a, view![hash], ValidationVersion::V3).await;
			setup_peer_with_view(overseer, &peer_b, view![hash], ValidationVersion::V3).await;
			setup_peer_with_view(overseer, &peer_c, view![hash], ValidationVersion::V3).await;
			setup_peer_with_view(overseer, &peer_d, view![hash], ValidationVersion::V3).await;

			let mut keystore = LocalKeystore::in_memory();
			let session = dummy_session_info_valid(1, &mut keystore, 5);
			// new block `hash_a` with 1 candidates
			let meta = BlockApprovalMeta {
				hash,
				parent_hash,
				number: 1,
				candidates: vec![
					(candidate_hash_first, 0.into(), 0.into()),
					(candidate_hash_second, 1.into(), 1.into()),
				],
				slot: 1.into(),
				session: 1,
				vrf_story: RelayVRFStory(Default::default()),
			};
			let msg = ApprovalDistributionMessage::NewBlocks(vec![meta]);
			overseer_send(overseer, msg).await;

			let peers_with_optional_peer_id = peers
				.iter()
				.map(|(peer_id, authority)| (Some(*peer_id), authority.clone()))
				.collect_vec();
			// Set up a gossip topology, where a, b, and c, d are topology neighbors to the node.
			setup_gossip_topology(
				overseer,
				make_gossip_topology(1, &peers_with_optional_peer_id, &[0, 1], &[2, 4], 3),
			)
			.await;

			// import an assignment related to `hash` locally
			let validator_index = ValidatorIndex(2); // peer_c is the originator
			let candidate_indices: CandidateBitfield =
				vec![0 as CandidateIndex, 1 as CandidateIndex].try_into().unwrap();
<<<<<<< HEAD

			let core_bitfields = vec![CoreIndex(0)].try_into().unwrap();
			let cert = fake_assignment_cert_v2(hash, validator_index, core_bitfields);

			// send the candidate 0 assignment from peer_b
			let assignment = IndirectAssignmentCertV2 {
				block_hash: hash,
				validator: validator_index,
				cert: cert.cert,
			};
			let msg = protocol_v3::ApprovalDistributionMessage::Assignments(vec![(
				assignment,
				(0 as CandidateIndex).into(),
			)]);
			send_message_from_peer_v3(overseer, &peer_d, msg).await;
			provide_session(overseer, session.clone()).await;

			assert_matches!(
				overseer_recv(overseer).await,
				AllMessages::ApprovalVoting(ApprovalVotingMessage::ImportAssignment(
					assignment,
					_,
				)) => {
					assert_eq!(assignment.tranche(), 0);
				}
			);
			expect_reputation_change(overseer, &peer_d, BENEFIT_VALID_MESSAGE_FIRST).await;

			assert_matches!(
				overseer_recv(overseer).await,
=======

			let core_bitfields = vec![CoreIndex(0)].try_into().unwrap();
			let cert = fake_assignment_cert_v2(hash, validator_index, core_bitfields);

			// send the candidate 0 assignment from peer_b
			let assignment = IndirectAssignmentCertV2 {
				block_hash: hash,
				validator: validator_index,
				cert: cert.cert,
			};
			let msg = protocol_v3::ApprovalDistributionMessage::Assignments(vec![(
				assignment,
				(0 as CandidateIndex).into(),
			)]);
			send_message_from_peer_v3(overseer, &peer_d, msg).await;
			provide_session(overseer, session.clone()).await;

			assert_matches!(
				overseer_recv(overseer).await,
				AllMessages::ApprovalVoting(ApprovalVotingMessage::ImportAssignment(
					assignment,
					_,
				)) => {
					assert_eq!(assignment.tranche(), 0);
				}
			);
			expect_reputation_change(overseer, &peer_d, BENEFIT_VALID_MESSAGE_FIRST).await;

			assert_matches!(
				overseer_recv(overseer).await,
>>>>>>> f5783cc6
				AllMessages::NetworkBridgeTx(NetworkBridgeTxMessage::SendValidationMessage(
					peers,
					Versioned::V3(protocol_v3::ValidationProtocol::ApprovalDistribution(
						protocol_v3::ApprovalDistributionMessage::Assignments(assignments)
					))
				)) => {
					assert!(peers.len() >= 2);
					assert!(peers.contains(&peer_a));
					assert!(peers.contains(&peer_b));
					assert_eq!(assignments.len(), 1);
				}
			);

			let candidate_bitfields = vec![CoreIndex(1)].try_into().unwrap();
			let cert = fake_assignment_cert_v2(hash, validator_index, candidate_bitfields);

			// send the candidate 1 assignment from peer_c
			let assignment = IndirectAssignmentCertV2 {
				block_hash: hash,
				validator: validator_index,
				cert: cert.cert,
			};
			let msg = protocol_v3::ApprovalDistributionMessage::Assignments(vec![(
				assignment,
				(1 as CandidateIndex).into(),
			)]);

			send_message_from_peer_v3(overseer, &peer_c, msg).await;

			assert_matches!(
				overseer_recv(overseer).await,
				AllMessages::ApprovalVoting(ApprovalVotingMessage::ImportAssignment(
					assignment, _,
				)) => {
					assert_eq!(assignment.tranche(), 0);
				}
			);
			expect_reputation_change(overseer, &peer_c, BENEFIT_VALID_MESSAGE_FIRST).await;

			assert_matches!(
				overseer_recv(overseer).await,
				AllMessages::NetworkBridgeTx(NetworkBridgeTxMessage::SendValidationMessage(
					peers,
					Versioned::V3(protocol_v3::ValidationProtocol::ApprovalDistribution(
						protocol_v3::ApprovalDistributionMessage::Assignments(assignments)
					))
				)) => {
					assert!(peers.len() >= 2);
					assert!(peers.contains(&peer_b));
					assert!(peers.contains(&peer_a));
					assert_eq!(assignments.len(), 1);
				}
			);

			// send an approval from peer_b
			let approval = IndirectSignedApprovalVoteV2 {
				block_hash: hash,
				candidate_indices,
				validator: validator_index,
				signature: signature_for(
					&keystore,
					&session,
					vec![candidate_hash_first, candidate_hash_second],
					validator_index,
				),
			};
			let msg = protocol_v3::ApprovalDistributionMessage::Approvals(vec![approval.clone()]);
			send_message_from_peer_v3(overseer, &peer_d, msg).await;

			assert_matches!(
				overseer_recv(overseer).await,
				AllMessages::ApprovalVoting(ApprovalVotingMessage::ImportApproval(
					vote, _,
				)) => {
					assert_eq!(Into::<IndirectSignedApprovalVoteV2>::into(vote), approval);
				}
			);
<<<<<<< HEAD

			expect_reputation_change(overseer, &peer_d, BENEFIT_VALID_MESSAGE_FIRST).await;

=======

			expect_reputation_change(overseer, &peer_d, BENEFIT_VALID_MESSAGE_FIRST).await;

>>>>>>> f5783cc6
			assert_matches!(
				overseer_recv(overseer).await,
				AllMessages::NetworkBridgeTx(NetworkBridgeTxMessage::SendValidationMessage(
					peers,
					Versioned::V3(protocol_v3::ValidationProtocol::ApprovalDistribution(
						protocol_v3::ApprovalDistributionMessage::Approvals(approvals)
					))
				)) => {
					assert!(peers.len() >= 2);
					assert!(peers.contains(&peer_b));
					assert!(peers.contains(&peer_a));
					assert_eq!(approvals.len(), 1);
				}
			);
			for candidate_index in 0..1 {
				let (tx_distribution, rx_distribution) = oneshot::channel();
				let mut candidates_requesting_signatures = HashSet::new();
				candidates_requesting_signatures.insert((hash, candidate_index));
				overseer_send(
					overseer,
					ApprovalDistributionMessage::GetApprovalSignatures(
						candidates_requesting_signatures,
						tx_distribution,
					),
				)
				.await;
				let signatures = rx_distribution.await.unwrap();

				assert_eq!(signatures.len(), 1);
				for (signing_validator, signature) in signatures {
					assert_eq!(validator_index, signing_validator);
					assert_eq!(signature.0, hash);
					assert_eq!(signature.2, approval.signature);
					assert_eq!(signature.1, vec![0, 1]);
				}
			}
			virtual_overseer
		},
	);
}

// Tests that votes that cover multiple assignments candidates are correctly processed when unify
// with peer view
#[test]
fn unify_with_peer_multiple_assignments_covered_with_one_approval_vote() {
	let peers = make_peers_and_authority_ids(15);

	let peer_a = peers.get(0).unwrap().0;
	let peer_b = peers.get(1).unwrap().0;
	let peer_d = peers.get(4).unwrap().0;
	let parent_hash = Hash::repeat_byte(0xFF);
	let hash = Hash::repeat_byte(0xAA);
	let candidate_hash_first = polkadot_primitives::CandidateHash(Hash::repeat_byte(0xBB));
	let candidate_hash_second = polkadot_primitives::CandidateHash(Hash::repeat_byte(0xCC));

	let _ = test_harness(
		Arc::new(MockAssignmentCriteria { tranche: Ok(0) }),
		Box::new(SystemClock {}),
		state_without_reputation_delay(),
		|mut virtual_overseer| async move {
			let overseer = &mut virtual_overseer;
			setup_peer_with_view(overseer, &peer_d, view![hash], ValidationVersion::V3).await;
			let mut keystore = LocalKeystore::in_memory();
			let session = dummy_session_info_valid(1, &mut keystore, 5);
			// new block `hash_a` with 1 candidates
			let meta = BlockApprovalMeta {
				hash,
				parent_hash,
				number: 1,
				candidates: vec![
					(candidate_hash_first, 0.into(), 0.into()),
					(candidate_hash_second, 1.into(), 1.into()),
				],
				slot: 1.into(),
				session: 1,
				vrf_story: RelayVRFStory(Default::default()),
			};
			let msg = ApprovalDistributionMessage::NewBlocks(vec![meta]);
			overseer_send(overseer, msg).await;

			let peers_with_optional_peer_id = peers
				.iter()
				.map(|(peer_id, authority)| (Some(*peer_id), authority.clone()))
				.collect_vec();
			// Set up a gossip topology, where a, b, and c, d are topology neighbors to the node.
			setup_gossip_topology(
				overseer,
				make_gossip_topology(1, &peers_with_optional_peer_id, &[0, 1], &[2, 4], 3),
			)
			.await;

			// import an assignment related to `hash` locally
			let validator_index = ValidatorIndex(2); // peer_c is the originator
			let candidate_indices: CandidateBitfield =
				vec![0 as CandidateIndex, 1 as CandidateIndex].try_into().unwrap();

			let core_bitfields = vec![CoreIndex(0)].try_into().unwrap();
			let cert = fake_assignment_cert_v2(hash, validator_index, core_bitfields);

			// send the candidate 0 assignment from peer_b
			let assignment = IndirectAssignmentCertV2 {
				block_hash: hash,
				validator: validator_index,
				cert: cert.cert,
			};
			let msg = protocol_v3::ApprovalDistributionMessage::Assignments(vec![(
				assignment,
				(0 as CandidateIndex).into(),
			)]);
			send_message_from_peer_v3(overseer, &peer_d, msg).await;
			provide_session(overseer, session.clone()).await;

			assert_matches!(
				overseer_recv(overseer).await,
				AllMessages::ApprovalVoting(ApprovalVotingMessage::ImportAssignment(
					assignment, _,
				)) => {
					assert_eq!(assignment.tranche(), 0);
				}
			);
			expect_reputation_change(overseer, &peer_d, BENEFIT_VALID_MESSAGE_FIRST).await;

			let candidate_bitfields = vec![CoreIndex(1)].try_into().unwrap();
			let cert = fake_assignment_cert_v2(hash, validator_index, candidate_bitfields);

			// send the candidate 1 assignment from peer_c
			let assignment = IndirectAssignmentCertV2 {
				block_hash: hash,
				validator: validator_index,
				cert: cert.cert,
			};
			let msg = protocol_v3::ApprovalDistributionMessage::Assignments(vec![(
				assignment,
				(1 as CandidateIndex).into(),
			)]);

			send_message_from_peer_v3(overseer, &peer_d, msg).await;

			assert_matches!(
				overseer_recv(overseer).await,
				AllMessages::ApprovalVoting(ApprovalVotingMessage::ImportAssignment(
					assignment, _,
				)) => {
					assert_eq!(assignment.tranche(), 0);
				}
			);
			expect_reputation_change(overseer, &peer_d, BENEFIT_VALID_MESSAGE_FIRST).await;

			// send an approval from peer_b
			let approval = IndirectSignedApprovalVoteV2 {
				block_hash: hash,
				candidate_indices,
				validator: validator_index,
				signature: signature_for(
					&keystore,
					&session,
					vec![candidate_hash_first, candidate_hash_second],
					validator_index,
				),
			};
			let msg = protocol_v3::ApprovalDistributionMessage::Approvals(vec![approval.clone()]);
			send_message_from_peer_v3(overseer, &peer_d, msg).await;

			assert_matches!(
				overseer_recv(overseer).await,
				AllMessages::ApprovalVoting(ApprovalVotingMessage::ImportApproval(
					vote, _,
				)) => {
					assert_eq!(Into::<IndirectSignedApprovalVoteV2>::into(vote), approval);
				}
			);

			expect_reputation_change(overseer, &peer_d, BENEFIT_VALID_MESSAGE_FIRST).await;

			// setup peers with  V2 protocol versions
			setup_peer_with_view(overseer, &peer_a, view![hash], ValidationVersion::V3).await;
			setup_peer_with_view(overseer, &peer_b, view![hash], ValidationVersion::V3).await;
			let mut expected_peers_assignments = vec![peer_a, peer_b];
			let mut expected_peers_approvals = vec![peer_a, peer_b];
			assert_matches!(
				overseer_recv(overseer).await,
				AllMessages::NetworkBridgeTx(NetworkBridgeTxMessage::SendValidationMessage(
					peers,
					Versioned::V3(protocol_v3::ValidationProtocol::ApprovalDistribution(
						protocol_v3::ApprovalDistributionMessage::Assignments(assignments)
					))
				)) => {
					assert!(peers.len() == 1);
					assert!(expected_peers_assignments.contains(peers.first().unwrap()));
					expected_peers_assignments.retain(|peer| peer != peers.first().unwrap());
					assert_eq!(assignments.len(), 2);
				}
			);

			assert_matches!(
				overseer_recv(overseer).await,
				AllMessages::NetworkBridgeTx(NetworkBridgeTxMessage::SendValidationMessage(
					peers,
					Versioned::V3(protocol_v3::ValidationProtocol::ApprovalDistribution(
						protocol_v3::ApprovalDistributionMessage::Approvals(approvals)
					))
				)) => {
					assert!(peers.len() == 1);
					assert!(expected_peers_approvals.contains(peers.first().unwrap()));
					expected_peers_approvals.retain(|peer| peer != peers.first().unwrap());
					assert_eq!(approvals.len(), 1);
				}
			);

			assert_matches!(
				overseer_recv(overseer).await,
				AllMessages::NetworkBridgeTx(NetworkBridgeTxMessage::SendValidationMessage(
					peers,
					Versioned::V3(protocol_v3::ValidationProtocol::ApprovalDistribution(
						protocol_v3::ApprovalDistributionMessage::Assignments(assignments)
					))
				)) => {
					assert!(peers.len() == 1);
					assert!(expected_peers_assignments.contains(peers.first().unwrap()));
					expected_peers_assignments.retain(|peer| peer != peers.first().unwrap());
					assert_eq!(assignments.len(), 2);
				}
			);

			assert_matches!(
				overseer_recv(overseer).await,
				AllMessages::NetworkBridgeTx(NetworkBridgeTxMessage::SendValidationMessage(
					peers,
					Versioned::V3(protocol_v3::ValidationProtocol::ApprovalDistribution(
						protocol_v3::ApprovalDistributionMessage::Approvals(approvals)
					))
				)) => {
					assert!(peers.len() == 1);
					assert!(expected_peers_approvals.contains(peers.first().unwrap()));
					expected_peers_approvals.retain(|peer| peer != peers.first().unwrap());
					assert_eq!(approvals.len(), 1);
				}
			);

			virtual_overseer
		},
	);
}

#[test]
fn import_approval_bad() {
	let peer_a = PeerId::random();
	let peer_b = PeerId::random();
	let parent_hash = Hash::repeat_byte(0xFF);
	let hash = Hash::repeat_byte(0xAA);
	let candidate_hash = polkadot_primitives::CandidateHash(Hash::repeat_byte(0xBB));

	let diff_candidate_hash = polkadot_primitives::CandidateHash(Hash::repeat_byte(0xCC));

	let _ = test_harness(
		Arc::new(MockAssignmentCriteria { tranche: Ok(0) }),
		Box::new(SystemClock {}),
		state_without_reputation_delay(),
		|mut virtual_overseer| async move {
			let overseer = &mut virtual_overseer;
			// setup peers
			setup_peer_with_view(overseer, &peer_a, view![], ValidationVersion::V1).await;
			setup_peer_with_view(overseer, &peer_b, view![hash], ValidationVersion::V1).await;
			let mut keystore = LocalKeystore::in_memory();
			let session = dummy_session_info_valid(1, &mut keystore, 1);
			// new block `hash_a` with 1 candidates
			let meta = BlockApprovalMeta {
				hash,
				parent_hash,
				number: 1,
				candidates: vec![(candidate_hash, 0.into(), 0.into()); 1],
				slot: 1.into(),
				session: 1,
				vrf_story: RelayVRFStory(Default::default()),
			};
			let msg = ApprovalDistributionMessage::NewBlocks(vec![meta]);
			overseer_send(overseer, msg).await;

			let validator_index = ValidatorIndex(0);
			let candidate_index = 0u32;
			let cert = fake_assignment_cert(hash, validator_index);

			// Sign a different candidate hash.
			let payload =
				ApprovalVoteMultipleCandidates(&vec![diff_candidate_hash]).signing_payload(1);
			let sign_key = session.validators.get(ValidatorIndex(0)).unwrap().clone();
			let signature = keystore
				.sr25519_sign(ValidatorId::ID, &sign_key.into(), &payload[..])
				.unwrap()
				.unwrap();

			// send the an approval from peer_b, we don't have an assignment yet
			let approval = IndirectSignedApprovalVoteV2 {
				block_hash: hash,
				candidate_indices: candidate_index.into(),
				validator: validator_index,
				signature: signature.into(),
			};
			let msg = protocol_v3::ApprovalDistributionMessage::Approvals(vec![approval.clone()]);
			send_message_from_peer_v3(overseer, &peer_b, msg).await;

			expect_reputation_change(overseer, &peer_b, COST_UNEXPECTED_MESSAGE).await;

			// now import an assignment from peer_b
			let assignments = vec![(cert.clone(), candidate_index)];
			let msg = protocol_v1::ApprovalDistributionMessage::Assignments(assignments);
			send_message_from_peer(overseer, &peer_b, msg).await;
			provide_session(overseer, session.clone()).await;

			assert_matches!(
				overseer_recv(overseer).await,
				AllMessages::ApprovalVoting(ApprovalVotingMessage::ImportAssignment(
					assignment,
					_,
				)) => {
					assert_eq!(assignment.assignment(), &cert.into());
					assert_eq!(assignment.candidate_indices(), &candidate_index.into());
					assert_eq!(assignment.tranche(), 0);
				}
			);

			expect_reputation_change(overseer, &peer_b, BENEFIT_VALID_MESSAGE_FIRST).await;

			// and try again
			let msg = protocol_v3::ApprovalDistributionMessage::Approvals(vec![approval.clone()]);
			send_message_from_peer_v3(overseer, &peer_b, msg).await;

			expect_reputation_change(overseer, &peer_b, COST_INVALID_MESSAGE).await;
			virtual_overseer
		},
	);
}

/// make sure we clean up the state on block finalized
#[test]
fn update_our_view() {
	let parent_hash = Hash::repeat_byte(0xFF);
	let hash_a = Hash::repeat_byte(0xAA);
	let hash_b = Hash::repeat_byte(0xBB);
	let hash_c = Hash::repeat_byte(0xCC);

	let state = test_harness(
		Arc::new(MockAssignmentCriteria { tranche: Ok(0) }),
		Box::new(SystemClock {}),
		State::default(),
		|mut virtual_overseer| async move {
			let overseer = &mut virtual_overseer;
			// new block `hash_a` with 1 candidates
			let meta_a = BlockApprovalMeta {
				hash: hash_a,
				parent_hash,
				number: 1,
				candidates: vec![Default::default(); 1],
				slot: 1.into(),
				session: 1,
				vrf_story: RelayVRFStory(Default::default()),
			};
			let meta_b = BlockApprovalMeta {
				hash: hash_b,
				parent_hash: hash_a,
				number: 2,
				candidates: vec![Default::default(); 1],
				slot: 1.into(),
				session: 1,
				vrf_story: RelayVRFStory(Default::default()),
			};
			let meta_c = BlockApprovalMeta {
				hash: hash_c,
				parent_hash: hash_b,
				number: 3,
				candidates: vec![Default::default(); 1],
				slot: 1.into(),
				session: 1,
				vrf_story: RelayVRFStory(Default::default()),
			};

			let msg = ApprovalDistributionMessage::NewBlocks(vec![meta_a, meta_b, meta_c]);
			overseer_send(overseer, msg).await;
			virtual_overseer
		},
	);

	assert!(state.blocks_by_number.get(&1).is_some());
	assert!(state.blocks_by_number.get(&2).is_some());
	assert!(state.blocks_by_number.get(&3).is_some());
	assert!(state.blocks.get(&hash_a).is_some());
	assert!(state.blocks.get(&hash_b).is_some());
	assert!(state.blocks.get(&hash_c).is_some());

	let state = test_harness(
		Arc::new(MockAssignmentCriteria { tranche: Ok(0) }),
		Box::new(SystemClock {}),
		state,
		|mut virtual_overseer| async move {
			let overseer = &mut virtual_overseer;
			// finalize a block
			overseer_signal_block_finalized(overseer, 2).await;
			virtual_overseer
		},
	);

	assert!(state.blocks_by_number.get(&1).is_none());
	assert!(state.blocks_by_number.get(&2).is_none());
	assert!(state.blocks_by_number.get(&3).is_some());
	assert!(state.blocks.get(&hash_a).is_none());
	assert!(state.blocks.get(&hash_b).is_none());
	assert!(state.blocks.get(&hash_c).is_some());

	let state = test_harness(
		Arc::new(MockAssignmentCriteria { tranche: Ok(0) }),
		Box::new(SystemClock {}),
		state,
		|mut virtual_overseer| async move {
			let overseer = &mut virtual_overseer;
			// finalize a very high block
			overseer_signal_block_finalized(overseer, 4_000_000_000).await;
			virtual_overseer
		},
	);

	assert!(state.blocks_by_number.get(&3).is_none());
	assert!(state.blocks.get(&hash_c).is_none());
}

/// make sure we unify with peers and clean up the state
#[test]
fn update_peer_view() {
	let parent_hash = Hash::repeat_byte(0xFF);
	let hash_a = Hash::repeat_byte(0xAA);
	let hash_b = Hash::repeat_byte(0xBB);
	let hash_c = Hash::repeat_byte(0xCC);
	let hash_d = Hash::repeat_byte(0xDD);
	let peers = make_peers_and_authority_ids(8);
	let peer_a = peers.first().unwrap().0;
	let peer = &peer_a;

	let state = test_harness(
		Arc::new(MockAssignmentCriteria { tranche: Ok(0) }),
		Box::new(SystemClock {}),
		State::default(),
		|mut virtual_overseer| async move {
			let overseer = &mut virtual_overseer;
			// new block `hash_a` with 1 candidates
			let meta_a = BlockApprovalMeta {
				hash: hash_a,
				parent_hash,
				number: 1,
				candidates: vec![Default::default(); 1],
				slot: 1.into(),
				session: 1,
				vrf_story: RelayVRFStory(Default::default()),
			};
			let meta_b = BlockApprovalMeta {
				hash: hash_b,
				parent_hash: hash_a,
				number: 2,
				candidates: vec![Default::default(); 1],
				slot: 1.into(),
				session: 1,
				vrf_story: RelayVRFStory(Default::default()),
			};
			let meta_c = BlockApprovalMeta {
				hash: hash_c,
				parent_hash: hash_b,
				number: 3,
				candidates: vec![Default::default(); 1],
				slot: 1.into(),
				session: 1,
				vrf_story: RelayVRFStory(Default::default()),
			};

			let msg = ApprovalDistributionMessage::NewBlocks(vec![meta_a, meta_b, meta_c]);
			overseer_send(overseer, msg).await;

			let peers_with_optional_peer_id = peers
				.iter()
				.map(|(peer_id, authority)| (Some(*peer_id), authority.clone()))
				.collect_vec();
			// Setup a topology where peer_a is neighbor to current node.
			setup_gossip_topology(
				overseer,
				make_gossip_topology(1, &peers_with_optional_peer_id, &[0], &[2], 1),
			)
			.await;

			let cert_a = fake_assignment_cert(hash_a, ValidatorIndex(0));
			let cert_b = fake_assignment_cert(hash_b, ValidatorIndex(0));

			overseer_send(
				overseer,
				ApprovalDistributionMessage::DistributeAssignment(cert_a.into(), 0.into()),
			)
			.await;

			overseer_send(
				overseer,
				ApprovalDistributionMessage::DistributeAssignment(cert_b.into(), 0.into()),
			)
			.await;

			// connect a peer
			setup_peer_with_view(overseer, peer, view![hash_a], ValidationVersion::V1).await;

			// we should send relevant assignments to the peer
			assert_matches!(
				overseer_recv(overseer).await,
				AllMessages::NetworkBridgeTx(NetworkBridgeTxMessage::SendValidationMessage(
					peers,
					Versioned::V1(protocol_v1::ValidationProtocol::ApprovalDistribution(
						protocol_v1::ApprovalDistributionMessage::Assignments(assignments)
					))
				)) => {
					assert_eq!(peers.len(), 1);
					assert_eq!(assignments.len(), 1);
				}
			);
			virtual_overseer
		},
	);

	assert_eq!(state.peer_views.get(peer).map(|v| v.view.finalized_number), Some(0));
	assert_eq!(
		state
			.blocks
			.get(&hash_a)
			.unwrap()
			.known_by
			.get(peer)
			.unwrap()
			.sent
			.known_messages
			.len(),
		1,
	);

	let state = test_harness(
		Arc::new(MockAssignmentCriteria { tranche: Ok(0) }),
		Box::new(SystemClock {}),
		state,
		|mut virtual_overseer| async move {
			let overseer = &mut virtual_overseer;
			// update peer's view
			overseer_send(
				overseer,
				ApprovalDistributionMessage::NetworkBridgeUpdate(
					NetworkBridgeEvent::PeerViewChange(
						*peer,
						View::new(vec![hash_b, hash_c, hash_d], 2),
					),
				),
			)
			.await;

			let cert_c = fake_assignment_cert(hash_c, ValidatorIndex(0));

			overseer_send(
				overseer,
				ApprovalDistributionMessage::DistributeAssignment(cert_c.clone().into(), 0.into()),
			)
			.await;

			// we should send relevant assignments to the peer
			assert_matches!(
				overseer_recv(overseer).await,
				AllMessages::NetworkBridgeTx(NetworkBridgeTxMessage::SendValidationMessage(
					peers,
					Versioned::V1(protocol_v1::ValidationProtocol::ApprovalDistribution(
						protocol_v1::ApprovalDistributionMessage::Assignments(assignments)
					))
				)) => {
					assert_eq!(peers.len(), 1);
					assert_eq!(assignments.len(), 1);
					assert_eq!(assignments[0].0, cert_c);
				}
			);
			virtual_overseer
		},
	);

	assert_eq!(state.peer_views.get(peer).map(|v| v.view.finalized_number), Some(2));
	assert_eq!(
		state
			.blocks
			.get(&hash_c)
			.unwrap()
			.known_by
			.get(peer)
			.unwrap()
			.sent
			.known_messages
			.len(),
		1,
	);

	let finalized_number = 4_000_000_000;
	let state = test_harness(
		Arc::new(MockAssignmentCriteria { tranche: Ok(0) }),
		Box::new(SystemClock {}),
		state,
		|mut virtual_overseer| async move {
			let overseer = &mut virtual_overseer;
			// update peer's view
			overseer_send(
				overseer,
				ApprovalDistributionMessage::NetworkBridgeUpdate(
					NetworkBridgeEvent::PeerViewChange(
						*peer,
						View::with_finalized(finalized_number),
					),
				),
			)
			.await;
			virtual_overseer
		},
	);

	assert_eq!(state.peer_views.get(peer).map(|v| v.view.finalized_number), Some(finalized_number));
	assert!(state.blocks.get(&hash_c).unwrap().known_by.get(peer).is_none());
}

// Tests that updating the known peer_id for a given authority updates the topology
// and sends the required messages
#[test]
fn update_peer_authority_id() {
	let parent_hash = Hash::repeat_byte(0xFF);
	let hash_a = Hash::repeat_byte(0xAA);
	let hash_b = Hash::repeat_byte(0xBB);
	let hash_c = Hash::repeat_byte(0xCC);
	let peers = make_peers_and_authority_ids(8);
	let neighbour_x_index = 0;
	let neighbour_y_index = 2;
	let local_index = 1;
	// X neighbour, we simulate that PeerId is not known in the beginning.
	let neighbour_x = peers.get(neighbour_x_index).unwrap().0;
	// Y neighbour, we simulate that PeerId is not known in the beginning.
	let neighbour_y = peers.get(neighbour_y_index).unwrap().0;

	let _state = test_harness(
		Arc::new(MockAssignmentCriteria { tranche: Ok(0) }),
		Box::new(SystemClock {}),
		State::default(),
		|mut virtual_overseer| async move {
			let overseer = &mut virtual_overseer;
			// new block `hash_a` with 1 candidates
			let meta_a = BlockApprovalMeta {
				hash: hash_a,
				parent_hash,
				number: 1,
				candidates: vec![Default::default(); 1],
				slot: 1.into(),
				session: 1,
				vrf_story: RelayVRFStory(Default::default()),
			};
			let meta_b = BlockApprovalMeta {
				hash: hash_b,
				parent_hash: hash_a,
				number: 2,
				candidates: vec![Default::default(); 1],
				slot: 1.into(),
				session: 1,
				vrf_story: RelayVRFStory(Default::default()),
			};
			let meta_c = BlockApprovalMeta {
				hash: hash_c,
				parent_hash: hash_b,
				number: 3,
				candidates: vec![Default::default(); 1],
				slot: 1.into(),
				session: 1,
				vrf_story: RelayVRFStory(Default::default()),
			};

			let msg = ApprovalDistributionMessage::NewBlocks(vec![meta_a, meta_b, meta_c]);
			overseer_send(overseer, msg).await;

			let peers_with_optional_peer_id = peers
				.iter()
				.enumerate()
				.map(|(index, (peer_id, authority))| {
					(if index == 0 { None } else { Some(*peer_id) }, authority.clone())
				})
				.collect_vec();

			// Setup a topology where peer_a is neighbor to current node.
			setup_gossip_topology(
				overseer,
				make_gossip_topology(
					1,
					&peers_with_optional_peer_id,
					&[neighbour_x_index],
					&[neighbour_y_index],
					local_index,
				),
			)
			.await;

			let cert_a = fake_assignment_cert(hash_a, ValidatorIndex(local_index as u32));
			let cert_b = fake_assignment_cert(hash_b, ValidatorIndex(local_index as u32));

			overseer_send(
				overseer,
				ApprovalDistributionMessage::DistributeAssignment(cert_a.into(), 0.into()),
			)
			.await;

			overseer_send(
				overseer,
				ApprovalDistributionMessage::DistributeAssignment(cert_b.into(), 0.into()),
			)
			.await;

			// connect a peer
			setup_peer_with_view(overseer, &neighbour_x, view![hash_a], ValidationVersion::V1)
				.await;
			setup_peer_with_view(overseer, &neighbour_y, view![hash_a], ValidationVersion::V1)
				.await;

			setup_peer_with_view(overseer, &neighbour_x, view![hash_b], ValidationVersion::V1)
				.await;
			setup_peer_with_view(overseer, &neighbour_y, view![hash_b], ValidationVersion::V1)
				.await;

			assert_matches!(
				overseer_recv(overseer).await,
				AllMessages::NetworkBridgeTx(NetworkBridgeTxMessage::SendValidationMessage(
					peers,
					Versioned::V1(protocol_v1::ValidationProtocol::ApprovalDistribution(
						protocol_v1::ApprovalDistributionMessage::Assignments(assignments)
					))
				)) => {
					assert_eq!(peers.len(), 1);
					assert_eq!(assignments.len(), 1);
					assert_eq!(peers.get(0), Some(&neighbour_y));
				}
			);

			assert_matches!(
				overseer_recv(overseer).await,
				AllMessages::NetworkBridgeTx(NetworkBridgeTxMessage::SendValidationMessage(
					peers,
					Versioned::V1(protocol_v1::ValidationProtocol::ApprovalDistribution(
						protocol_v1::ApprovalDistributionMessage::Assignments(assignments)
					))
				)) => {
					assert_eq!(peers.len(), 1);
					assert_eq!(assignments.len(), 1);
					assert_eq!(peers.get(0), Some(&neighbour_y));
				}
			);

			overseer_send(
				overseer,
				ApprovalDistributionMessage::NetworkBridgeUpdate(
					NetworkBridgeEvent::UpdatedAuthorityIds(
						peers[neighbour_x_index].0,
						[peers[neighbour_x_index].1.clone()].into_iter().collect(),
					),
				),
			)
			.await;

			// we should send relevant assignments to the peer, after we found it's peer id.
			assert_matches!(
				overseer_recv(overseer).await,
				AllMessages::NetworkBridgeTx(NetworkBridgeTxMessage::SendValidationMessage(
					peers,
					Versioned::V1(protocol_v1::ValidationProtocol::ApprovalDistribution(
						protocol_v1::ApprovalDistributionMessage::Assignments(assignments)
					))
				)) => {
					gum::info!(target: LOG_TARGET, ?peers, ?assignments);
					assert_eq!(peers.len(), 1);
					assert_eq!(assignments.len(), 2);
					assert_eq!(assignments.get(0).unwrap().0.block_hash, hash_a);
					assert_eq!(assignments.get(1).unwrap().0.block_hash, hash_b);
					assert_eq!(peers.get(0), Some(&neighbour_x));
				}
			);

			overseer_send(
				overseer,
				ApprovalDistributionMessage::NetworkBridgeUpdate(
					NetworkBridgeEvent::UpdatedAuthorityIds(
						peers[neighbour_y_index].0,
						[peers[neighbour_y_index].1.clone()].into_iter().collect(),
					),
				),
			)
			.await;
			overseer_send(
				overseer,
				ApprovalDistributionMessage::NetworkBridgeUpdate(
					NetworkBridgeEvent::UpdatedAuthorityIds(
						peers[neighbour_x_index].0,
						[peers[neighbour_x_index].1.clone()].into_iter().collect(),
					),
				),
			)
			.await;
			assert!(
				overseer.recv().timeout(TIMEOUT).await.is_none(),
				"no message should be sent peers are already known"
			);

			virtual_overseer
		},
	);
}

/// E.g. if someone copies the keys...
#[test]
fn import_remotely_then_locally() {
	let peer_a = PeerId::random();
	let parent_hash = Hash::repeat_byte(0xFF);
	let hash = Hash::repeat_byte(0xAA);
	let candidate_hash = polkadot_primitives::CandidateHash(Hash::repeat_byte(0xBB));
	let peer = &peer_a;

	let _ = test_harness(
		Arc::new(MockAssignmentCriteria { tranche: Ok(0) }),
		Box::new(SystemClock {}),
		state_without_reputation_delay(),
		|mut virtual_overseer| async move {
			let overseer = &mut virtual_overseer;
			// setup the peer
			setup_peer_with_view(overseer, peer, view![hash], ValidationVersion::V1).await;
			let mut keystore = LocalKeystore::in_memory();

			let session = dummy_session_info_valid(1, &mut keystore, 1);
			// new block `hash_a` with 1 candidates
			let meta = BlockApprovalMeta {
				hash,
				parent_hash,
				number: 1,
				candidates: vec![(candidate_hash, 0.into(), 0.into()); 1],
				slot: 1.into(),
				session: 1,
				vrf_story: RelayVRFStory(Default::default()),
			};

			let payload = ApprovalVoteMultipleCandidates(&vec![candidate_hash]).signing_payload(1);
			let sign_key = session.validators.get(ValidatorIndex(0)).unwrap().clone();
			let signature = keystore
				.sr25519_sign(ValidatorId::ID, &sign_key.into(), &payload[..])
				.unwrap()
				.unwrap();

			let msg = ApprovalDistributionMessage::NewBlocks(vec![meta]);
			overseer_send(overseer, msg).await;

			// import the assignment remotely first
			let validator_index = ValidatorIndex(0);
			let candidate_index = 0u32;
			let cert = fake_assignment_cert(hash, validator_index);
			let assignments = vec![(cert.clone(), candidate_index)];
			let msg = protocol_v1::ApprovalDistributionMessage::Assignments(assignments.clone());
			send_message_from_peer(overseer, peer, msg).await;
			provide_session(overseer, session.clone()).await;
<<<<<<< HEAD

			// send an `Accept` message from the Approval Voting subsystem
			assert_matches!(
				overseer_recv(overseer).await,
				AllMessages::ApprovalVoting(ApprovalVotingMessage::ImportAssignment(
					assignment,
					 _,
				)) => {
					assert_eq!(assignment.assignment(), &cert.clone().into());
					assert_eq!(assignment.candidate_indices(), &candidate_index.into());
					assert_eq!(assignment.tranche(), 0);
				}
			);

			expect_reputation_change(overseer, peer, BENEFIT_VALID_MESSAGE_FIRST).await;

=======

			// send an `Accept` message from the Approval Voting subsystem
			assert_matches!(
				overseer_recv(overseer).await,
				AllMessages::ApprovalVoting(ApprovalVotingMessage::ImportAssignment(
					assignment,
					 _,
				)) => {
					assert_eq!(assignment.assignment(), &cert.clone().into());
					assert_eq!(assignment.candidate_indices(), &candidate_index.into());
					assert_eq!(assignment.tranche(), 0);
				}
			);

			expect_reputation_change(overseer, peer, BENEFIT_VALID_MESSAGE_FIRST).await;

>>>>>>> f5783cc6
			// import the same assignment locally
			overseer_send(
				overseer,
				ApprovalDistributionMessage::DistributeAssignment(
					cert.clone().into(),
					candidate_index.into(),
				),
			)
			.await;

			assert!(overseer.recv().timeout(TIMEOUT).await.is_none(), "no message should be sent");

			// send the approval remotely
			let approval = IndirectSignedApprovalVoteV2 {
				block_hash: hash,
				candidate_indices: candidate_index.into(),
				validator: validator_index,
				signature: signature.into(),
			};
			let msg = protocol_v3::ApprovalDistributionMessage::Approvals(vec![approval.clone()]);
			send_message_from_peer_v3(overseer, peer, msg).await;

			assert_matches!(
				overseer_recv(overseer).await,
				AllMessages::ApprovalVoting(ApprovalVotingMessage::ImportApproval(
					vote, _,
				)) => {
					assert_eq!(Into::<IndirectSignedApprovalVoteV2>::into(vote), approval);
				}
			);
			expect_reputation_change(overseer, peer, BENEFIT_VALID_MESSAGE_FIRST).await;

			// import the same approval locally
			overseer_send(overseer, ApprovalDistributionMessage::DistributeApproval(approval))
				.await;

			assert!(overseer.recv().timeout(TIMEOUT).await.is_none(), "no message should be sent");
			virtual_overseer
		},
	);
}

#[test]
fn sends_assignments_even_when_state_is_approved() {
	let peers = make_peers_and_authority_ids(8);
	let peer_a = peers.first().unwrap().0;
	let parent_hash = Hash::repeat_byte(0xFF);
	let hash = Hash::repeat_byte(0xAA);
	let peer = &peer_a;

	let _ = test_harness(
		Arc::new(MockAssignmentCriteria { tranche: Ok(0) }),
		Box::new(SystemClock {}),
		State::default(),
		|mut virtual_overseer| async move {
			let overseer = &mut virtual_overseer;

			// new block `hash_a` with 1 candidates
			let meta = BlockApprovalMeta {
				hash,
				parent_hash,
				number: 1,
				candidates: vec![Default::default(); 1],
				slot: 1.into(),
				session: 1,
				vrf_story: RelayVRFStory(Default::default()),
			};
			let msg = ApprovalDistributionMessage::NewBlocks(vec![meta]);
			overseer_send(overseer, msg).await;

			let peers_with_optional_peer_id = peers
				.iter()
				.map(|(peer_id, authority)| (Some(*peer_id), authority.clone()))
				.collect_vec();
			// Setup a topology where peer_a is neighbor to current node.
			setup_gossip_topology(
				overseer,
				make_gossip_topology(1, &peers_with_optional_peer_id, &[0], &[2], 1),
			)
			.await;

			let validator_index = ValidatorIndex(0);
			let candidate_index = 0u32;

			// import an assignment and approval locally.
			let cert = fake_assignment_cert(hash, validator_index);
			let approval = IndirectSignedApprovalVote {
				block_hash: hash,
				candidate_index,
				validator: validator_index,
				signature: dummy_signature(),
			};

			overseer_send(
				overseer,
				ApprovalDistributionMessage::DistributeAssignment(
					cert.clone().into(),
					candidate_index.into(),
				),
			)
			.await;

			overseer_send(
				overseer,
				ApprovalDistributionMessage::DistributeApproval(approval.clone().into()),
			)
			.await;

			// connect the peer.
			setup_peer_with_view(overseer, peer, view![hash], ValidationVersion::V1).await;

			let assignments = vec![(cert.clone(), candidate_index)];
			let approvals = vec![approval.clone()];

			assert_matches!(
				overseer_recv(overseer).await,
				AllMessages::NetworkBridgeTx(NetworkBridgeTxMessage::SendValidationMessage(
					peers,
					Versioned::V1(protocol_v1::ValidationProtocol::ApprovalDistribution(
						protocol_v1::ApprovalDistributionMessage::Assignments(sent_assignments)
					))
				)) => {
					assert_eq!(peers, vec![*peer]);
					assert_eq!(sent_assignments, assignments);
				}
			);

			assert_matches!(
				overseer_recv(overseer).await,
				AllMessages::NetworkBridgeTx(NetworkBridgeTxMessage::SendValidationMessage(
					peers,
					Versioned::V1(protocol_v1::ValidationProtocol::ApprovalDistribution(
						protocol_v1::ApprovalDistributionMessage::Approvals(sent_approvals)
					))
				)) => {
					assert_eq!(peers, vec![*peer]);
					assert_eq!(sent_approvals, approvals);
				}
			);

			assert!(overseer.recv().timeout(TIMEOUT).await.is_none(), "no message should be sent");
			virtual_overseer
		},
	);
}

/// Same as `sends_assignments_even_when_state_is_approved_v2` but with `VRFModuloCompact`
/// assignments.
#[test]
fn sends_assignments_even_when_state_is_approved_v2() {
	let peers = make_peers_and_authority_ids(8);
	let peer_a = peers.first().unwrap().0;
	let parent_hash = Hash::repeat_byte(0xFF);
	let hash = Hash::repeat_byte(0xAA);
	let peer = &peer_a;

	let _ = test_harness(
		Arc::new(MockAssignmentCriteria { tranche: Ok(0) }),
		Box::new(SystemClock {}),
		State::default(),
		|mut virtual_overseer| async move {
			let overseer = &mut virtual_overseer;

			// new block `hash_a` with 1 candidates
			let meta = BlockApprovalMeta {
				hash,
				parent_hash,
				number: 1,
				candidates: vec![Default::default(); 4],
				slot: 1.into(),
				session: 1,
				vrf_story: RelayVRFStory(Default::default()),
			};
			let msg = ApprovalDistributionMessage::NewBlocks(vec![meta]);
			overseer_send(overseer, msg).await;

			let peers_with_optional_peer_id = peers
				.iter()
				.map(|(peer_id, authority)| (Some(*peer_id), authority.clone()))
				.collect_vec();
			// Setup a topology where peer_a is neighbor to current node.
			setup_gossip_topology(
				overseer,
				make_gossip_topology(1, &peers_with_optional_peer_id, &[0], &[2], 1),
			)
			.await;

			let validator_index = ValidatorIndex(0);
			let cores = vec![0, 1, 2, 3];
			let candidate_bitfield: CandidateBitfield = cores.clone().try_into().unwrap();

			let core_bitfield: CoreBitfield = cores
				.iter()
				.map(|index| CoreIndex(*index))
				.collect::<Vec<_>>()
				.try_into()
				.unwrap();

			let cert = fake_assignment_cert_v2(hash, validator_index, core_bitfield.clone());

			// Assumes candidate index == core index.
			let approvals = cores
				.iter()
				.map(|core| IndirectSignedApprovalVoteV2 {
					block_hash: hash,
					candidate_indices: (*core).into(),
					validator: validator_index,
					signature: dummy_signature(),
				})
				.collect::<Vec<_>>();
<<<<<<< HEAD

			overseer_send(
				overseer,
				ApprovalDistributionMessage::DistributeAssignment(
					cert.clone().into(),
					candidate_bitfield.clone(),
				),
			)
			.await;

			for approval in &approvals {
				overseer_send(
					overseer,
					ApprovalDistributionMessage::DistributeApproval(approval.clone()),
				)
				.await;
			}

			// connect the peer.
			setup_peer_with_view(overseer, peer, view![hash], ValidationVersion::V3).await;

			let assignments = vec![(cert.clone(), candidate_bitfield.clone())];

			assert_matches!(
				overseer_recv(overseer).await,
				AllMessages::NetworkBridgeTx(NetworkBridgeTxMessage::SendValidationMessage(
					peers,
					Versioned::V3(protocol_v3::ValidationProtocol::ApprovalDistribution(
						protocol_v3::ApprovalDistributionMessage::Assignments(sent_assignments)
					))
				)) => {
					assert_eq!(peers, vec![*peer]);
					assert_eq!(sent_assignments, assignments);
				}
			);

			assert_matches!(
				overseer_recv(overseer).await,
				AllMessages::NetworkBridgeTx(NetworkBridgeTxMessage::SendValidationMessage(
					peers,
					Versioned::V3(protocol_v3::ValidationProtocol::ApprovalDistribution(
						protocol_v3::ApprovalDistributionMessage::Approvals(sent_approvals)
					))
				)) => {
					// Construct a hashmaps of approvals for comparison. Approval distribution reorders messages because they are kept in a
					// hashmap as well.
					let sent_approvals = sent_approvals.into_iter().map(|approval| (approval.candidate_indices.clone(), approval)).collect::<HashMap<_,_>>();
					let approvals = approvals.into_iter().map(|approval| (approval.candidate_indices.clone(), approval)).collect::<HashMap<_,_>>();

					assert_eq!(peers, vec![*peer]);
					assert_eq!(sent_approvals, approvals);
				}
			);

			assert!(overseer.recv().timeout(TIMEOUT).await.is_none(), "no message should be sent");
			virtual_overseer
		},
	);
}

/// <https://github.com/paritytech/polkadot/pull/5089>
///
/// 1. Receive remote peer view update with an unknown head
/// 2. Receive assignments for that unknown head
/// 3. Update our view and import the new block
/// 4. Expect that no reputation with `COST_UNEXPECTED_MESSAGE` is applied
#[test]
fn race_condition_in_local_vs_remote_view_update() {
	let parent_hash = Hash::repeat_byte(0xFF);
	let peer_a = PeerId::random();
	let hash_b = Hash::repeat_byte(0xBB);

	let _ = test_harness(
		Arc::new(MockAssignmentCriteria { tranche: Ok(0) }),
		Box::new(SystemClock {}),
		state_without_reputation_delay(),
		|mut virtual_overseer| async move {
			let overseer = &mut virtual_overseer;
			let peer = &peer_a;

			// Test a small number of candidates
			let candidates_count = 1;
			let meta = BlockApprovalMeta {
				hash: hash_b,
				parent_hash,
				number: 2,
				candidates: vec![Default::default(); candidates_count],
				slot: 1.into(),
				session: 1,
				vrf_story: RelayVRFStory(Default::default()),
			};

			// This will send a peer view that is ahead of our view
			setup_peer_with_view(overseer, peer, view![hash_b], ValidationVersion::V1).await;

			// Send our view update to include a new head
			overseer_send(
				overseer,
				ApprovalDistributionMessage::NetworkBridgeUpdate(
					NetworkBridgeEvent::OurViewChange(our_view![hash_b]),
				),
			)
			.await;

			// send assignments related to `hash_b` but they will come to the MessagesPending
			let assignments: Vec<_> = (0..candidates_count)
				.map(|candidate_index| {
					let validator_index = ValidatorIndex(candidate_index as u32);
					let cert = fake_assignment_cert(hash_b, validator_index);
					(cert, candidate_index as u32)
				})
				.collect();

			let msg = protocol_v1::ApprovalDistributionMessage::Assignments(assignments.clone());
			send_message_from_peer(overseer, peer, msg.clone()).await;

			// This will handle pending messages being processed
			let msg = ApprovalDistributionMessage::NewBlocks(vec![meta]);
			overseer_send(overseer, msg).await;

			provide_session(
				overseer,
				dummy_session_info_valid(1, &mut LocalKeystore::in_memory(), 1),
			)
			.await;

			for i in 0..candidates_count {
				// Previously, this has caused out-of-view assignments/approvals
				//expect_reputation_change(overseer, peer, COST_UNEXPECTED_MESSAGE).await;

				assert_matches!(
					overseer_recv(overseer).await,
					AllMessages::ApprovalVoting(ApprovalVotingMessage::ImportAssignment(
						assignment,
						_,
					)) => {
						assert_eq!(assignment.assignment(), &assignments[i].0.clone().into());
						assert_eq!(assignment.candidate_indices(), &assignments[i].1.into());
						assert_eq!(assignment.tranche(), 0);
					}
				);

				// Since we have a valid statement pending, this should always occur
				expect_reputation_change(overseer, peer, BENEFIT_VALID_MESSAGE_FIRST).await;
			}
			virtual_overseer
		},
	);
}

=======

			overseer_send(
				overseer,
				ApprovalDistributionMessage::DistributeAssignment(
					cert.clone().into(),
					candidate_bitfield.clone(),
				),
			)
			.await;

			for approval in &approvals {
				overseer_send(
					overseer,
					ApprovalDistributionMessage::DistributeApproval(approval.clone()),
				)
				.await;
			}

			// connect the peer.
			setup_peer_with_view(overseer, peer, view![hash], ValidationVersion::V3).await;

			let assignments = vec![(cert.clone(), candidate_bitfield.clone())];

			assert_matches!(
				overseer_recv(overseer).await,
				AllMessages::NetworkBridgeTx(NetworkBridgeTxMessage::SendValidationMessage(
					peers,
					Versioned::V3(protocol_v3::ValidationProtocol::ApprovalDistribution(
						protocol_v3::ApprovalDistributionMessage::Assignments(sent_assignments)
					))
				)) => {
					assert_eq!(peers, vec![*peer]);
					assert_eq!(sent_assignments, assignments);
				}
			);

			assert_matches!(
				overseer_recv(overseer).await,
				AllMessages::NetworkBridgeTx(NetworkBridgeTxMessage::SendValidationMessage(
					peers,
					Versioned::V3(protocol_v3::ValidationProtocol::ApprovalDistribution(
						protocol_v3::ApprovalDistributionMessage::Approvals(sent_approvals)
					))
				)) => {
					// Construct a hashmaps of approvals for comparison. Approval distribution reorders messages because they are kept in a
					// hashmap as well.
					let sent_approvals = sent_approvals.into_iter().map(|approval| (approval.candidate_indices.clone(), approval)).collect::<HashMap<_,_>>();
					let approvals = approvals.into_iter().map(|approval| (approval.candidate_indices.clone(), approval)).collect::<HashMap<_,_>>();

					assert_eq!(peers, vec![*peer]);
					assert_eq!(sent_approvals, approvals);
				}
			);

			assert!(overseer.recv().timeout(TIMEOUT).await.is_none(), "no message should be sent");
			virtual_overseer
		},
	);
}

/// <https://github.com/paritytech/polkadot/pull/5089>
///
/// 1. Receive remote peer view update with an unknown head
/// 2. Receive assignments for that unknown head
/// 3. Update our view and import the new block
/// 4. Expect that no reputation with `COST_UNEXPECTED_MESSAGE` is applied
#[test]
fn race_condition_in_local_vs_remote_view_update() {
	let parent_hash = Hash::repeat_byte(0xFF);
	let peer_a = PeerId::random();
	let hash_b = Hash::repeat_byte(0xBB);

	let _ = test_harness(
		Arc::new(MockAssignmentCriteria { tranche: Ok(0) }),
		Box::new(SystemClock {}),
		state_without_reputation_delay(),
		|mut virtual_overseer| async move {
			let overseer = &mut virtual_overseer;
			let peer = &peer_a;

			// Test a small number of candidates
			let candidates_count = 1;
			let meta = BlockApprovalMeta {
				hash: hash_b,
				parent_hash,
				number: 2,
				candidates: vec![Default::default(); candidates_count],
				slot: 1.into(),
				session: 1,
				vrf_story: RelayVRFStory(Default::default()),
			};

			// This will send a peer view that is ahead of our view
			setup_peer_with_view(overseer, peer, view![hash_b], ValidationVersion::V1).await;

			// Send our view update to include a new head
			overseer_send(
				overseer,
				ApprovalDistributionMessage::NetworkBridgeUpdate(
					NetworkBridgeEvent::OurViewChange(our_view![hash_b]),
				),
			)
			.await;

			// send assignments related to `hash_b` but they will come to the MessagesPending
			let assignments: Vec<_> = (0..candidates_count)
				.map(|candidate_index| {
					let validator_index = ValidatorIndex(candidate_index as u32);
					let cert = fake_assignment_cert(hash_b, validator_index);
					(cert, candidate_index as u32)
				})
				.collect();

			let msg = protocol_v1::ApprovalDistributionMessage::Assignments(assignments.clone());
			send_message_from_peer(overseer, peer, msg.clone()).await;

			// This will handle pending messages being processed
			let msg = ApprovalDistributionMessage::NewBlocks(vec![meta]);
			overseer_send(overseer, msg).await;

			provide_session(
				overseer,
				dummy_session_info_valid(1, &mut LocalKeystore::in_memory(), 1),
			)
			.await;

			for i in 0..candidates_count {
				// Previously, this has caused out-of-view assignments/approvals
				//expect_reputation_change(overseer, peer, COST_UNEXPECTED_MESSAGE).await;

				assert_matches!(
					overseer_recv(overseer).await,
					AllMessages::ApprovalVoting(ApprovalVotingMessage::ImportAssignment(
						assignment,
						_,
					)) => {
						assert_eq!(assignment.assignment(), &assignments[i].0.clone().into());
						assert_eq!(assignment.candidate_indices(), &assignments[i].1.into());
						assert_eq!(assignment.tranche(), 0);
					}
				);

				// Since we have a valid statement pending, this should always occur
				expect_reputation_change(overseer, peer, BENEFIT_VALID_MESSAGE_FIRST).await;
			}
			virtual_overseer
		},
	);
}

>>>>>>> f5783cc6
// Tests that local messages propagate to both dimensions.
#[test]
fn propagates_locally_generated_assignment_to_both_dimensions() {
	let parent_hash = Hash::repeat_byte(0xFF);
	let hash = Hash::repeat_byte(0xAA);

	let peers = make_peers_and_authority_ids(100);

	let _ = test_harness(
		Arc::new(MockAssignmentCriteria { tranche: Ok(0) }),
		Box::new(SystemClock {}),
		State::default(),
		|mut virtual_overseer| async move {
			let overseer = &mut virtual_overseer;

			// Connect all peers.
			for (peer, _) in &peers {
				setup_peer_with_view(overseer, peer, view![hash], ValidationVersion::V1).await;
			}

			let peers_with_optional_peer_id = peers
				.iter()
				.map(|(peer_id, authority)| (Some(*peer_id), authority.clone()))
				.collect_vec();

			// Set up a gossip topology.
			setup_gossip_topology(
				overseer,
				make_gossip_topology(
					1,
					&peers_with_optional_peer_id,
					&[0, 10, 20, 30, 40, 60, 70, 80],
					&[50, 51, 52, 53, 54, 55, 56, 57],
					1,
				),
			)
			.await;

			let expected_indices = [
				// Both dimensions in the gossip topology
				0, 10, 20, 30, 40, 60, 70, 80, 50, 51, 52, 53, 54, 55, 56, 57,
			];

			// new block `hash_a` with 1 candidates
			let meta = BlockApprovalMeta {
				hash,
				parent_hash,
				number: 1,
				candidates: vec![Default::default(); 1],
				slot: 1.into(),
				session: 1,
				vrf_story: RelayVRFStory(Default::default()),
			};

			let msg = ApprovalDistributionMessage::NewBlocks(vec![meta]);
			overseer_send(overseer, msg).await;

			let validator_index = ValidatorIndex(0);
			let candidate_index = 0u32;

			// import an assignment and approval locally.
			let cert = fake_assignment_cert(hash, validator_index);
			let approval = IndirectSignedApprovalVote {
				block_hash: hash,
				candidate_index,
				validator: validator_index,
				signature: dummy_signature(),
			};

			overseer_send(
				overseer,
				ApprovalDistributionMessage::DistributeAssignment(
					cert.clone().into(),
					candidate_index.into(),
				),
			)
			.await;

			overseer_send(
				overseer,
				ApprovalDistributionMessage::DistributeApproval(approval.clone().into()),
			)
			.await;

			let assignments = vec![(cert.clone(), candidate_index)];
			let approvals = vec![approval.clone()];

			let mut assignment_sent_peers = assert_matches!(
				overseer_recv(overseer).await,
				AllMessages::NetworkBridgeTx(NetworkBridgeTxMessage::SendValidationMessage(
					sent_peers,
					Versioned::V1(protocol_v1::ValidationProtocol::ApprovalDistribution(
						protocol_v1::ApprovalDistributionMessage::Assignments(sent_assignments)
					))
				)) => {
					assert_eq!(sent_peers.len(), expected_indices.len() + 4);
					for &i in &expected_indices {
						assert!(
							sent_peers.contains(&peers[i].0),
							"Message not sent to expected peer {}",
							i,
						);
					}
					assert_eq!(sent_assignments, assignments);
					sent_peers
				}
			);

			assert_matches!(
				overseer_recv(overseer).await,
				AllMessages::NetworkBridgeTx(NetworkBridgeTxMessage::SendValidationMessage(
					mut sent_peers,
					Versioned::V1(protocol_v1::ValidationProtocol::ApprovalDistribution(
						protocol_v1::ApprovalDistributionMessage::Approvals(sent_approvals)
					))
				)) => {
					// Random sampling is reused from the assignment.
					sent_peers.sort();
					assignment_sent_peers.sort();
					assert_eq!(sent_peers, assignment_sent_peers);
					assert_eq!(sent_approvals, approvals);
				}
			);

			assert!(overseer.recv().timeout(TIMEOUT).await.is_none(), "no message should be sent");
			virtual_overseer
		},
	);
}

// Tests that messages propagate to the unshared dimension.
#[test]
fn propagates_assignments_along_unshared_dimension() {
	let parent_hash = Hash::repeat_byte(0xFF);
	let hash = Hash::repeat_byte(0xAA);

	let peers = make_peers_and_authority_ids(100);

	let _ = test_harness(
		Arc::new(MockAssignmentCriteria { tranche: Ok(0) }),
		Box::new(SystemClock {}),
		state_without_reputation_delay(),
		|mut virtual_overseer| async move {
			let overseer = &mut virtual_overseer;

			// Connect all peers.
			for (peer, _) in &peers {
				setup_peer_with_view(overseer, peer, view![hash], ValidationVersion::V1).await;
			}

			let peers_with_optional_peer_id = peers
				.iter()
				.map(|(peer_id, authority)| (Some(*peer_id), authority.clone()))
				.collect_vec();

			// Set up a gossip topology.
			setup_gossip_topology(
				overseer,
				make_gossip_topology(
					1,
					&peers_with_optional_peer_id,
					&[0, 10, 20, 30],
					&[50, 51, 52, 53],
					1,
				),
			)
			.await;

			// new block `hash_a` with 1 candidates
			let meta = BlockApprovalMeta {
				hash,
				parent_hash,
				number: 1,
				candidates: vec![Default::default(); 1],
				slot: 1.into(),
				session: 1,
				vrf_story: RelayVRFStory(Default::default()),
			};

			let msg = ApprovalDistributionMessage::NewBlocks(vec![meta]);
			overseer_send(overseer, msg).await;

			// Test messages from X direction go to Y peers
			{
				let validator_index = ValidatorIndex(0);
				let candidate_index = 0u32;

				// import an assignment and approval locally.
				let cert = fake_assignment_cert(hash, validator_index);
				let assignments = vec![(cert.clone(), candidate_index)];

				let msg =
					protocol_v1::ApprovalDistributionMessage::Assignments(assignments.clone());

				// Issuer of the message is important, not the peer we receive from.
				// 99 deliberately chosen because it's not in X or Y.
				send_message_from_peer(overseer, &peers[99].0, msg).await;
				provide_session(
					overseer,
					dummy_session_info_valid(1, &mut LocalKeystore::in_memory(), 1),
				)
				.await;
				assert_matches!(
					overseer_recv(overseer).await,
					AllMessages::ApprovalVoting(ApprovalVotingMessage::ImportAssignment(
						assignment, _,
					)) => {
						assert_eq!(assignment.tranche(), 0);
					}
				);
				expect_reputation_change(overseer, &peers[99].0, BENEFIT_VALID_MESSAGE_FIRST).await;

				let expected_y = [50, 51, 52, 53];

				assert_matches!(
					overseer_recv(overseer).await,
					AllMessages::NetworkBridgeTx(NetworkBridgeTxMessage::SendValidationMessage(
						sent_peers,
						Versioned::V1(protocol_v1::ValidationProtocol::ApprovalDistribution(
							protocol_v1::ApprovalDistributionMessage::Assignments(sent_assignments)
						))
					)) => {
						assert_eq!(sent_peers.len(), expected_y.len() + 4);
						for &i in &expected_y {
							assert!(
								sent_peers.contains(&peers[i].0),
								"Message not sent to expected peer {}",
								i,
							);
						}
						assert_eq!(sent_assignments, assignments);
					}
				);
			};

			// Test messages from X direction go to Y peers
			{
				let validator_index = ValidatorIndex(50);
				let candidate_index = 0u32;

				// import an assignment and approval locally.
				let cert = fake_assignment_cert(hash, validator_index);
				let assignments = vec![(cert.clone(), candidate_index)];

				let msg =
					protocol_v1::ApprovalDistributionMessage::Assignments(assignments.clone());

				// Issuer of the message is important, not the peer we receive from.
				// 99 deliberately chosen because it's not in X or Y.
				send_message_from_peer(overseer, &peers[99].0, msg).await;
				assert_matches!(
					overseer_recv(overseer).await,
					AllMessages::ApprovalVoting(ApprovalVotingMessage::ImportAssignment(
						assignment, _,
					)) => {
						assert_eq!(assignment.tranche(), 0);
					}
				);
				expect_reputation_change(overseer, &peers[99].0, BENEFIT_VALID_MESSAGE_FIRST).await;

				let expected_x = [0, 10, 20, 30];

				assert_matches!(
					overseer_recv(overseer).await,
					AllMessages::NetworkBridgeTx(NetworkBridgeTxMessage::SendValidationMessage(
						sent_peers,
						Versioned::V1(protocol_v1::ValidationProtocol::ApprovalDistribution(
							protocol_v1::ApprovalDistributionMessage::Assignments(sent_assignments)
						))
					)) => {
						assert_eq!(sent_peers.len(), expected_x.len() + 4);
						for &i in &expected_x {
							assert!(
								sent_peers.contains(&peers[i].0),
								"Message not sent to expected peer {}",
								i,
							);
						}
						assert_eq!(sent_assignments, assignments);
					}
				);
			};

			assert!(overseer.recv().timeout(TIMEOUT).await.is_none(), "no message should be sent");
			virtual_overseer
		},
	);
}

// tests that messages are propagated to necessary peers after they connect
#[test]
fn propagates_to_required_after_connect() {
	let parent_hash = Hash::repeat_byte(0xFF);
	let hash = Hash::repeat_byte(0xAA);

	let peers = make_peers_and_authority_ids(100);

	let _ = test_harness(
		Arc::new(MockAssignmentCriteria { tranche: Ok(0) }),
		Box::new(SystemClock {}),
		State::default(),
		|mut virtual_overseer| async move {
			let overseer = &mut virtual_overseer;

			let omitted = [0, 10, 50, 51];

			// Connect all peers except omitted.
			for (i, (peer, _)) in peers.iter().enumerate() {
				if !omitted.contains(&i) {
					setup_peer_with_view(overseer, peer, view![hash], ValidationVersion::V1).await;
				}
			}
			let peers_with_optional_peer_id = peers
				.iter()
				.map(|(peer_id, authority)| (Some(*peer_id), authority.clone()))
				.collect_vec();
			// Set up a gossip topology.
			setup_gossip_topology(
				overseer,
				make_gossip_topology(
					1,
					&peers_with_optional_peer_id,
					&[0, 10, 20, 30, 40, 60, 70, 80],
					&[50, 51, 52, 53, 54, 55, 56, 57],
					1,
				),
			)
			.await;

			let expected_indices = [
				// Both dimensions in the gossip topology, minus omitted.
				20, 30, 40, 60, 70, 80, 52, 53, 54, 55, 56, 57,
			];

			// new block `hash_a` with 1 candidates
			let meta = BlockApprovalMeta {
				hash,
				parent_hash,
				number: 1,
				candidates: vec![Default::default(); 1],
				slot: 1.into(),
				session: 1,
				vrf_story: RelayVRFStory(Default::default()),
			};

			let msg = ApprovalDistributionMessage::NewBlocks(vec![meta]);
			overseer_send(overseer, msg).await;

			let validator_index = ValidatorIndex(0);
			let candidate_index = 0u32;

			// import an assignment and approval locally.
			let cert = fake_assignment_cert(hash, validator_index);
			let approval = IndirectSignedApprovalVote {
				block_hash: hash,
				candidate_index,
				validator: validator_index,
				signature: dummy_signature(),
			};

			overseer_send(
				overseer,
				ApprovalDistributionMessage::DistributeAssignment(
					cert.clone().into(),
					candidate_index.into(),
				),
			)
			.await;

			overseer_send(
				overseer,
				ApprovalDistributionMessage::DistributeApproval(approval.clone().into()),
			)
			.await;

			let assignments = vec![(cert.clone(), candidate_index)];
			let approvals = vec![approval.clone()];

			let mut assignment_sent_peers = assert_matches!(
				overseer_recv(overseer).await,
				AllMessages::NetworkBridgeTx(NetworkBridgeTxMessage::SendValidationMessage(
					sent_peers,
					Versioned::V1(protocol_v1::ValidationProtocol::ApprovalDistribution(
						protocol_v1::ApprovalDistributionMessage::Assignments(sent_assignments)
					))
				)) => {
					assert_eq!(sent_peers.len(), expected_indices.len() + 4);
					for &i in &expected_indices {
						assert!(
							sent_peers.contains(&peers[i].0),
							"Message not sent to expected peer {}",
							i,
						);
					}
					assert_eq!(sent_assignments, assignments);
					sent_peers
				}
			);

			assert_matches!(
				overseer_recv(overseer).await,
				AllMessages::NetworkBridgeTx(NetworkBridgeTxMessage::SendValidationMessage(
					mut sent_peers,
					Versioned::V1(protocol_v1::ValidationProtocol::ApprovalDistribution(
						protocol_v1::ApprovalDistributionMessage::Approvals(sent_approvals)
					))
				)) => {
					// Random sampling is reused from the assignment.
					sent_peers.sort();
					assignment_sent_peers.sort();
					assert_eq!(sent_peers, assignment_sent_peers);
					assert_eq!(sent_approvals, approvals);
				}
			);

			for i in omitted.iter().copied() {
				setup_peer_with_view(overseer, &peers[i].0, view![hash], ValidationVersion::V1)
					.await;

				assert_matches!(
					overseer_recv(overseer).await,
					AllMessages::NetworkBridgeTx(NetworkBridgeTxMessage::SendValidationMessage(
						sent_peers,
						Versioned::V1(protocol_v1::ValidationProtocol::ApprovalDistribution(
							protocol_v1::ApprovalDistributionMessage::Assignments(sent_assignments)
						))
					)) => {
						assert_eq!(sent_peers.len(), 1);
						assert_eq!(&sent_peers[0], &peers[i].0);
						assert_eq!(sent_assignments, assignments);
					}
				);

				assert_matches!(
					overseer_recv(overseer).await,
					AllMessages::NetworkBridgeTx(NetworkBridgeTxMessage::SendValidationMessage(
						sent_peers,
						Versioned::V1(protocol_v1::ValidationProtocol::ApprovalDistribution(
							protocol_v1::ApprovalDistributionMessage::Approvals(sent_approvals)
						))
					)) => {
						assert_eq!(sent_peers.len(), 1);
						assert_eq!(&sent_peers[0], &peers[i].0);
						assert_eq!(sent_approvals, approvals);
					}
				);
			}

			assert!(overseer.recv().timeout(TIMEOUT).await.is_none(), "no message should be sent");
			virtual_overseer
		},
	);
}

// test that new gossip topology triggers send of messages.
#[test]
fn sends_to_more_peers_after_getting_topology() {
	let parent_hash = Hash::repeat_byte(0xFF);
	let hash = Hash::repeat_byte(0xAA);

	let peers = make_peers_and_authority_ids(100);

	let _ = test_harness(
		Arc::new(MockAssignmentCriteria { tranche: Ok(0) }),
		Box::new(SystemClock {}),
		State::default(),
		|mut virtual_overseer| async move {
			let overseer = &mut virtual_overseer;

			// Connect all peers except omitted.
			for (peer, _) in &peers {
				setup_peer_with_view(overseer, peer, view![hash], ValidationVersion::V1).await;
			}

			// new block `hash_a` with 1 candidates
			let meta = BlockApprovalMeta {
				hash,
				parent_hash,
				number: 1,
				candidates: vec![Default::default(); 1],
				slot: 1.into(),
				session: 1,
				vrf_story: RelayVRFStory(Default::default()),
			};

			let msg = ApprovalDistributionMessage::NewBlocks(vec![meta]);
			overseer_send(overseer, msg).await;

			let validator_index = ValidatorIndex(0);
			let candidate_index = 0u32;

			// import an assignment and approval locally.
			let cert = fake_assignment_cert(hash, validator_index);
			let approval = IndirectSignedApprovalVote {
				block_hash: hash,
				candidate_index,
				validator: validator_index,
				signature: dummy_signature(),
			};

			overseer_send(
				overseer,
				ApprovalDistributionMessage::DistributeAssignment(
					cert.clone().into(),
					candidate_index.into(),
				),
			)
			.await;

			overseer_send(
				overseer,
				ApprovalDistributionMessage::DistributeApproval(approval.clone().into()),
			)
			.await;

			let assignments = vec![(cert.clone(), candidate_index)];
			let approvals = vec![approval.clone()];

			let expected_indices = vec![0, 10, 20, 30, 50, 51, 52, 53];
			let peers_with_optional_peer_id = peers
				.iter()
				.map(|(peer_id, authority)| (Some(*peer_id), authority.clone()))
				.collect_vec();
			// Set up a gossip topology.
			setup_gossip_topology(
				overseer,
				make_gossip_topology(
					1,
					&peers_with_optional_peer_id,
					&[0, 10, 20, 30],
					&[50, 51, 52, 53],
					1,
				),
			)
			.await;

			let mut expected_indices_assignments = expected_indices.clone();
			let mut expected_indices_approvals = expected_indices.clone();

			for _ in 0..expected_indices_assignments.len() {
				assert_matches!(
					overseer_recv(overseer).await,
					AllMessages::NetworkBridgeTx(NetworkBridgeTxMessage::SendValidationMessage(
						sent_peers,
						Versioned::V1(protocol_v1::ValidationProtocol::ApprovalDistribution(
							protocol_v1::ApprovalDistributionMessage::Assignments(sent_assignments)
						))
					)) => {
						// Sends to all expected peers.
						assert_eq!(sent_peers.len(), 1);
						assert_eq!(sent_assignments, assignments);

						let pos = expected_indices_assignments.iter()
							.position(|i| &peers[*i].0 == &sent_peers[0])
							.unwrap();
						expected_indices_assignments.remove(pos);
					}
				);
			}

			for _ in 0..expected_indices_approvals.len() {
				assert_matches!(
					overseer_recv(overseer).await,
					AllMessages::NetworkBridgeTx(NetworkBridgeTxMessage::SendValidationMessage(
						sent_peers,
						Versioned::V1(protocol_v1::ValidationProtocol::ApprovalDistribution(
							protocol_v1::ApprovalDistributionMessage::Approvals(sent_approvals)
						))
					)) => {
						// Sends to all expected peers.
						assert_eq!(sent_peers.len(), 1);
						assert_eq!(sent_approvals, approvals);

						let pos = expected_indices_approvals.iter()
							.position(|i| &peers[*i].0 == &sent_peers[0])
							.unwrap();

						expected_indices_approvals.remove(pos);
					}
				);
			}

			assert!(overseer.recv().timeout(TIMEOUT).await.is_none(), "no message should be sent");
			virtual_overseer
		},
	);
}

// test aggression L1
#[test]
fn originator_aggression_l1() {
	let parent_hash = Hash::repeat_byte(0xFF);
	let hash = Hash::repeat_byte(0xAA);

	let peers = make_peers_and_authority_ids(100);

	let mut state = State::default();
	state.aggression_config.resend_unfinalized_period = None;
	let aggression_l1_threshold = state.aggression_config.l1_threshold.unwrap();

	let _ = test_harness(
		Arc::new(MockAssignmentCriteria { tranche: Ok(0) }),
		Box::new(SystemClock {}),
		state,
		|mut virtual_overseer| async move {
			let overseer = &mut virtual_overseer;

			// Connect all peers except omitted.
			for (peer, _) in &peers {
				setup_peer_with_view(overseer, peer, view![hash], ValidationVersion::V1).await;
			}

			// new block `hash_a` with 1 candidates
			let meta = BlockApprovalMeta {
				hash,
				parent_hash,
				number: 1,
				candidates: vec![Default::default(); 1],
				slot: 1.into(),
				session: 1,
				vrf_story: RelayVRFStory(Default::default()),
			};

			let msg = ApprovalDistributionMessage::NewBlocks(vec![meta]);
			overseer_send(overseer, msg).await;

			let validator_index = ValidatorIndex(0);
			let candidate_index = 0u32;

			// import an assignment and approval locally.
			let cert = fake_assignment_cert(hash, validator_index);
			let approval = IndirectSignedApprovalVote {
				block_hash: hash,
				candidate_index,
				validator: validator_index,
				signature: dummy_signature(),
			};
			let peers_with_optional_peer_id = peers
				.iter()
				.map(|(peer_id, authority)| (Some(*peer_id), authority.clone()))
				.collect_vec();
			// Set up a gossip topology.
			setup_gossip_topology(
				overseer,
				make_gossip_topology(
					1,
					&peers_with_optional_peer_id,
					&[0, 10, 20, 30],
					&[50, 51, 52, 53],
					1,
				),
			)
			.await;

			overseer_send(
				overseer,
				ApprovalDistributionMessage::DistributeAssignment(
					cert.clone().into(),
					candidate_index.into(),
				),
			)
			.await;

			overseer_send(
				overseer,
				ApprovalDistributionMessage::DistributeApproval(approval.clone().into()),
			)
			.await;

			let assignments = vec![(cert.clone(), candidate_index)];
			let approvals = vec![approval.clone()];

			let prev_sent_indices = assert_matches!(
				overseer_recv(overseer).await,
				AllMessages::NetworkBridgeTx(NetworkBridgeTxMessage::SendValidationMessage(
					sent_peers,
					Versioned::V1(protocol_v1::ValidationProtocol::ApprovalDistribution(
						protocol_v1::ApprovalDistributionMessage::Assignments(_)
					))
				)) => {
					sent_peers.into_iter()
						.filter_map(|sp| peers.iter().position(|p| &p.0 == &sp))
						.collect::<Vec<_>>()
				}
			);

			assert_matches!(
				overseer_recv(overseer).await,
				AllMessages::NetworkBridgeTx(NetworkBridgeTxMessage::SendValidationMessage(
					_,
					Versioned::V1(protocol_v1::ValidationProtocol::ApprovalDistribution(
						protocol_v1::ApprovalDistributionMessage::Approvals(_)
					))
				)) => { }
			);

			// Add blocks until aggression L1 is triggered.
			{
				let mut parent_hash = hash;
				for level in 0..aggression_l1_threshold {
					let number = 1 + level + 1; // first block had number 1
					let hash = BlakeTwo256::hash_of(&(parent_hash, number));
					let meta = BlockApprovalMeta {
						hash,
						parent_hash,
						number,
						candidates: vec![],
						slot: (level as u64).into(),
						session: 1,
						vrf_story: RelayVRFStory(Default::default()),
					};

					let msg = ApprovalDistributionMessage::ApprovalCheckingLagUpdate(level + 1);
					overseer_send(overseer, msg).await;

					let msg = ApprovalDistributionMessage::NewBlocks(vec![meta]);
					overseer_send(overseer, msg).await;

					parent_hash = hash;
				}
			}

			let unsent_indices =
				(0..peers.len()).filter(|i| !prev_sent_indices.contains(&i)).collect::<Vec<_>>();

			for _ in 0..unsent_indices.len() {
				assert_matches!(
					overseer_recv(overseer).await,
					AllMessages::NetworkBridgeTx(NetworkBridgeTxMessage::SendValidationMessage(
						sent_peers,
						Versioned::V1(protocol_v1::ValidationProtocol::ApprovalDistribution(
							protocol_v1::ApprovalDistributionMessage::Assignments(sent_assignments)
						))
					)) => {
						// Sends to all expected peers.
						assert_eq!(sent_peers.len(), 1);
						assert_eq!(sent_assignments, assignments);

						assert!(unsent_indices.iter()
							.any(|i| &peers[*i].0 == &sent_peers[0]));
					}
				);
			}

			for _ in 0..unsent_indices.len() {
				assert_matches!(
					overseer_recv(overseer).await,
					AllMessages::NetworkBridgeTx(NetworkBridgeTxMessage::SendValidationMessage(
						sent_peers,
						Versioned::V1(protocol_v1::ValidationProtocol::ApprovalDistribution(
							protocol_v1::ApprovalDistributionMessage::Approvals(sent_approvals)
						))
					)) => {
						// Sends to all expected peers.
						assert_eq!(sent_peers.len(), 1);
						assert_eq!(sent_approvals, approvals);

						assert!(unsent_indices.iter()
							.any(|i| &peers[*i].0 == &sent_peers[0]));
					}
				);
			}

			assert!(overseer.recv().timeout(TIMEOUT).await.is_none(), "no message should be sent");
			virtual_overseer
		},
	);
}

// test aggression L1
#[test]
fn non_originator_aggression_l1() {
	let parent_hash = Hash::repeat_byte(0xFF);
	let hash = Hash::repeat_byte(0xAA);

	let peers = make_peers_and_authority_ids(100);

	let mut state = state_without_reputation_delay();
	state.aggression_config.resend_unfinalized_period = None;
	let aggression_l1_threshold = state.aggression_config.l1_threshold.unwrap();

	let _ = test_harness(
		Arc::new(MockAssignmentCriteria { tranche: Ok(0) }),
		Box::new(SystemClock {}),
		state,
		|mut virtual_overseer| async move {
			let overseer = &mut virtual_overseer;

			// Connect all peers except omitted.
			for (peer, _) in &peers {
				setup_peer_with_view(overseer, peer, view![hash], ValidationVersion::V1).await;
			}

			// new block `hash_a` with 1 candidates
			let meta = BlockApprovalMeta {
				hash,
				parent_hash,
				number: 1,
				candidates: vec![Default::default(); 1],
				slot: 1.into(),
				session: 1,
				vrf_story: RelayVRFStory(Default::default()),
			};

			let msg = ApprovalDistributionMessage::NewBlocks(vec![meta]);
			overseer_send(overseer, msg).await;

			let validator_index = ValidatorIndex(0);
			let candidate_index = 0u32;

			// import an assignment and approval locally.
			let cert = fake_assignment_cert(hash, validator_index);
			let peers_with_optional_peer_id = peers
				.iter()
				.map(|(peer_id, authority)| (Some(*peer_id), authority.clone()))
				.collect_vec();
			// Set up a gossip topology.
			setup_gossip_topology(
				overseer,
				make_gossip_topology(
					1,
					&peers_with_optional_peer_id,
					&[0, 10, 20, 30],
					&[50, 51, 52, 53],
					1,
				),
			)
			.await;

			let assignments = vec![(cert.clone().into(), candidate_index)];
			let msg = protocol_v1::ApprovalDistributionMessage::Assignments(assignments.clone());

			// Issuer of the message is important, not the peer we receive from.
			// 99 deliberately chosen because it's not in X or Y.
			send_message_from_peer(overseer, &peers[99].0, msg).await;
			provide_session(
				overseer,
				dummy_session_info_valid(1, &mut LocalKeystore::in_memory(), 1),
			)
			.await;

			assert_matches!(
				overseer_recv(overseer).await,
				AllMessages::ApprovalVoting(ApprovalVotingMessage::ImportAssignment(
					assignment, _,
				)) => {
					assert_eq!(assignment.tranche(), 0);
				}
			);

			expect_reputation_change(overseer, &peers[99].0, BENEFIT_VALID_MESSAGE_FIRST).await;

			assert_matches!(
				overseer_recv(overseer).await,
				AllMessages::NetworkBridgeTx(NetworkBridgeTxMessage::SendValidationMessage(
					_,
					Versioned::V1(protocol_v1::ValidationProtocol::ApprovalDistribution(
						protocol_v1::ApprovalDistributionMessage::Assignments(_)
					))
				)) => { }
			);

			// Add blocks until aggression L1 is triggered.
			{
				let mut parent_hash = hash;
				for level in 0..aggression_l1_threshold {
					let number = 1 + level + 1; // first block had number 1
					let hash = BlakeTwo256::hash_of(&(parent_hash, number));
					let meta = BlockApprovalMeta {
						hash,
						parent_hash,
						number,
						candidates: vec![],
						slot: (level as u64).into(),
						session: 1,
						vrf_story: RelayVRFStory(Default::default()),
					};

					let msg = ApprovalDistributionMessage::NewBlocks(vec![meta]);
					overseer_send(overseer, msg).await;

					parent_hash = hash;
				}
			}

			// No-op on non-originator

			assert!(overseer.recv().timeout(TIMEOUT).await.is_none(), "no message should be sent");
			virtual_overseer
		},
	);
}

// test aggression L2 on non-originator
#[test]
fn non_originator_aggression_l2() {
	let parent_hash = Hash::repeat_byte(0xFF);
	let hash = Hash::repeat_byte(0xAA);

	let peers = make_peers_and_authority_ids(100);

	let mut state = state_without_reputation_delay();
	state.aggression_config.resend_unfinalized_period = None;

	let aggression_l1_threshold = state.aggression_config.l1_threshold.unwrap();
	let aggression_l2_threshold = state.aggression_config.l2_threshold.unwrap();
	let _ = test_harness(
		Arc::new(MockAssignmentCriteria { tranche: Ok(0) }),
		Box::new(SystemClock {}),
		state,
		|mut virtual_overseer| async move {
			let overseer = &mut virtual_overseer;

			// Connect all peers except omitted.
			for (peer, _) in &peers {
				setup_peer_with_view(overseer, peer, view![hash], ValidationVersion::V1).await;
			}

			// new block `hash_a` with 1 candidates
			let meta = BlockApprovalMeta {
				hash,
				parent_hash,
				number: 1,
				candidates: vec![Default::default(); 1],
				slot: 1.into(),
				session: 1,
				vrf_story: RelayVRFStory(Default::default()),
			};

			let msg = ApprovalDistributionMessage::NewBlocks(vec![meta]);
			overseer_send(overseer, msg).await;

			let validator_index = ValidatorIndex(0);
			let candidate_index = 0u32;

			// import an assignment and approval locally.
			let cert = fake_assignment_cert(hash, validator_index);
			let peers_with_optional_peer_id = peers
				.iter()
				.map(|(peer_id, authority)| (Some(*peer_id), authority.clone()))
				.collect_vec();
			// Set up a gossip topology.
			setup_gossip_topology(
				overseer,
				make_gossip_topology(
					1,
					&peers_with_optional_peer_id,
					&[0, 10, 20, 30],
					&[50, 51, 52, 53],
					1,
				),
			)
			.await;

			let assignments = vec![(cert.clone(), candidate_index)];
			let msg = protocol_v1::ApprovalDistributionMessage::Assignments(assignments.clone());

			// Issuer of the message is important, not the peer we receive from.
			// 99 deliberately chosen because it's not in X or Y.
			send_message_from_peer(overseer, &peers[99].0, msg).await;
			provide_session(
				overseer,
				dummy_session_info_valid(1, &mut LocalKeystore::in_memory(), 1),
			)
			.await;
			assert_matches!(
				overseer_recv(overseer).await,
				AllMessages::ApprovalVoting(ApprovalVotingMessage::ImportAssignment(
					assignment, _,
				)) => {
					assert_eq!(assignment.tranche(), 0);
				}
			);

			expect_reputation_change(overseer, &peers[99].0, BENEFIT_VALID_MESSAGE_FIRST).await;

			let prev_sent_indices = assert_matches!(
				overseer_recv(overseer).await,
				AllMessages::NetworkBridgeTx(NetworkBridgeTxMessage::SendValidationMessage(
					sent_peers,
					Versioned::V1(protocol_v1::ValidationProtocol::ApprovalDistribution(
						protocol_v1::ApprovalDistributionMessage::Assignments(_)
					))
				)) => {
					sent_peers.into_iter()
						.filter_map(|sp| peers.iter().position(|p| &p.0 == &sp))
						.collect::<Vec<_>>()
				}
			);

			// Add blocks until aggression L1 is triggered.
			let chain_head = {
				let mut parent_hash = hash;
				for level in 0..aggression_l1_threshold {
					let number = 1 + level + 1; // first block had number 1
					let hash = BlakeTwo256::hash_of(&(parent_hash, number));
					let meta = BlockApprovalMeta {
						hash,
						parent_hash,
						number,
						candidates: vec![],
						slot: (level as u64).into(),
						session: 1,
						vrf_story: RelayVRFStory(Default::default()),
					};

					let msg = ApprovalDistributionMessage::ApprovalCheckingLagUpdate(level + 1);
					overseer_send(overseer, msg).await;

					let msg = ApprovalDistributionMessage::NewBlocks(vec![meta]);
					overseer_send(overseer, msg).await;

					parent_hash = hash;
				}

				parent_hash
			};

			// No-op on non-originator

			// Add blocks until aggression L2 is triggered.
			{
				let mut parent_hash = chain_head;
				for level in 0..aggression_l2_threshold - aggression_l1_threshold {
					let number = aggression_l1_threshold + level + 1 + 1; // first block had number 1
					let hash = BlakeTwo256::hash_of(&(parent_hash, number));
					let meta = BlockApprovalMeta {
						hash,
						parent_hash,
						number,
						candidates: vec![],
						slot: (level as u64).into(),
						session: 1,
						vrf_story: RelayVRFStory(Default::default()),
					};

					let msg = ApprovalDistributionMessage::ApprovalCheckingLagUpdate(
						aggression_l1_threshold + level + 1,
					);
					overseer_send(overseer, msg).await;
					let msg = ApprovalDistributionMessage::NewBlocks(vec![meta]);
					overseer_send(overseer, msg).await;

					parent_hash = hash;
				}
			}

			// XY dimension - previously sent.
			let unsent_indices = [0, 10, 20, 30, 50, 51, 52, 53]
				.iter()
				.cloned()
				.filter(|i| !prev_sent_indices.contains(&i))
				.collect::<Vec<_>>();

			for _ in 0..unsent_indices.len() {
				assert_matches!(
					overseer_recv(overseer).await,
					AllMessages::NetworkBridgeTx(NetworkBridgeTxMessage::SendValidationMessage(
						sent_peers,
						Versioned::V1(protocol_v1::ValidationProtocol::ApprovalDistribution(
							protocol_v1::ApprovalDistributionMessage::Assignments(sent_assignments)
						))
					)) => {
						// Sends to all expected peers.
						assert_eq!(sent_peers.len(), 1);
						assert_eq!(sent_assignments, assignments);

						assert!(unsent_indices.iter()
							.any(|i| &peers[*i].0 == &sent_peers[0]));
					}
				);
			}

			assert!(overseer.recv().timeout(TIMEOUT).await.is_none(), "no message should be sent");
			virtual_overseer
		},
	);
}

// Tests that messages propagate to the unshared dimension.
#[test]
fn resends_messages_periodically() {
	let parent_hash = Hash::repeat_byte(0xFF);
	let hash = Hash::repeat_byte(0xAA);

	let peers = make_peers_and_authority_ids(100);

	let mut state = state_without_reputation_delay();
	state.aggression_config.l1_threshold = None;
	state.aggression_config.l2_threshold = None;
	state.aggression_config.resend_unfinalized_period = Some(2);
	let _ = test_harness(
		Arc::new(MockAssignmentCriteria { tranche: Ok(0) }),
		Box::new(SystemClock {}),
		state,
		|mut virtual_overseer| async move {
			let overseer = &mut virtual_overseer;

			// Connect all peers.
			for (peer, _) in &peers {
				setup_peer_with_view(overseer, peer, view![hash], ValidationVersion::V1).await;
			}
			let peers_with_optional_peer_id = peers
				.iter()
				.map(|(peer_id, authority)| (Some(*peer_id), authority.clone()))
				.collect_vec();
			// Set up a gossip topology.
			setup_gossip_topology(
				overseer,
				make_gossip_topology(
					1,
					&peers_with_optional_peer_id,
					&[0, 10, 20, 30],
					&[50, 51, 52, 53],
					1,
				),
			)
			.await;

			// new block `hash_a` with 1 candidates
			let meta = BlockApprovalMeta {
				hash,
				parent_hash,
				number: 1,
				candidates: vec![Default::default(); 1],
				slot: 1.into(),
				session: 1,
				vrf_story: RelayVRFStory(Default::default()),
			};

			let msg = ApprovalDistributionMessage::NewBlocks(vec![meta]);
			overseer_send(overseer, msg).await;

			let validator_index = ValidatorIndex(0);
			let candidate_index = 0u32;

			// import an assignment and approval locally.
			let cert = fake_assignment_cert(hash, validator_index);
			let assignments = vec![(cert.clone(), candidate_index)];

			{
				let msg =
					protocol_v1::ApprovalDistributionMessage::Assignments(assignments.clone());

				// Issuer of the message is important, not the peer we receive from.
				// 99 deliberately chosen because it's not in X or Y.
				send_message_from_peer(overseer, &peers[99].0, msg).await;
				provide_session(
					overseer,
					dummy_session_info_valid(1, &mut LocalKeystore::in_memory(), 1),
				)
				.await;

				assert_matches!(
					overseer_recv(overseer).await,
					AllMessages::ApprovalVoting(ApprovalVotingMessage::ImportAssignment(
						assignment, _,
					)) => {
						assert_eq!(assignment.tranche(), 0);
					}
				);
				expect_reputation_change(overseer, &peers[99].0, BENEFIT_VALID_MESSAGE_FIRST).await;

				let expected_y = [50, 51, 52, 53];

				assert_matches!(
					overseer_recv(overseer).await,
					AllMessages::NetworkBridgeTx(NetworkBridgeTxMessage::SendValidationMessage(
						sent_peers,
						Versioned::V1(protocol_v1::ValidationProtocol::ApprovalDistribution(
							protocol_v1::ApprovalDistributionMessage::Assignments(sent_assignments)
						))
					)) => {
						assert_eq!(sent_peers.len(), expected_y.len() + 4);
						for &i in &expected_y {
							assert!(
								sent_peers.contains(&peers[i].0),
								"Message not sent to expected peer {}",
								i,
							);
						}
						assert_eq!(sent_assignments, assignments);
					}
				);
			};

			let mut number = 1;
			for _ in 0..10 {
				// Add blocks until resend is done.
				{
					let mut parent_hash = hash;
					for level in 0..2 {
						number = number + 1;
						let hash = BlakeTwo256::hash_of(&(parent_hash, number));
						let meta = BlockApprovalMeta {
							hash,
							parent_hash,
							number,
							candidates: vec![],
							slot: (level as u64).into(),
							session: 1,
							vrf_story: RelayVRFStory(Default::default()),
						};

						let msg = ApprovalDistributionMessage::ApprovalCheckingLagUpdate(2);
						overseer_send(overseer, msg).await;
						let msg = ApprovalDistributionMessage::NewBlocks(vec![meta]);
						overseer_send(overseer, msg).await;

						parent_hash = hash;
					}
				}

				let mut expected_y = vec![50, 51, 52, 53];

				// Expect messages sent only to topology peers, one by one.
				for _ in 0..expected_y.len() {
					assert_matches!(
						overseer_recv(overseer).await,
						AllMessages::NetworkBridgeTx(NetworkBridgeTxMessage::SendValidationMessage(
							sent_peers,
							Versioned::V1(protocol_v1::ValidationProtocol::ApprovalDistribution(
								protocol_v1::ApprovalDistributionMessage::Assignments(sent_assignments)
							))
						)) => {
							assert_eq!(sent_peers.len(), 1);
							let expected_pos = expected_y.iter()
								.position(|&i| &peers[i].0 == &sent_peers[0])
								.unwrap();

							expected_y.remove(expected_pos);
							assert_eq!(sent_assignments, assignments);
						}
					);
				}
			}

			assert!(overseer.recv().timeout(TIMEOUT).await.is_none(), "no message should be sent");
			virtual_overseer
		},
	);
}

/// Tests that peers correctly receive versioned messages.
#[test]
fn import_versioned_approval() {
	let peers = make_peers_and_authority_ids(15);
	let peer_a = peers.get(0).unwrap().0;
	let peer_b = peers.get(1).unwrap().0;
	let peer_c = peers.get(2).unwrap().0;

	let parent_hash = Hash::repeat_byte(0xFF);
	let hash = Hash::repeat_byte(0xAA);
	let state = state_without_reputation_delay();
	let candidate_hash = polkadot_primitives::CandidateHash(Hash::repeat_byte(0xBB));
	let _ = test_harness(
		Arc::new(MockAssignmentCriteria { tranche: Ok(0) }),
		Box::new(SystemClock {}),
		state,
		|mut virtual_overseer| async move {
			let overseer = &mut virtual_overseer;
			// All peers are aware of relay parent.
			setup_peer_with_view(overseer, &peer_a, view![hash], ValidationVersion::V2).await;
			setup_peer_with_view(overseer, &peer_b, view![hash], ValidationVersion::V1).await;
			setup_peer_with_view(overseer, &peer_c, view![hash], ValidationVersion::V2).await;

			// Set up a gossip topology, where a, b, c and d are topology neighbors to the node
			// under testing.
			let peers_with_optional_peer_id = peers
				.iter()
				.map(|(peer_id, authority)| (Some(*peer_id), authority.clone()))
				.collect_vec();
			setup_gossip_topology(
				overseer,
				make_gossip_topology(1, &peers_with_optional_peer_id, &[0, 1], &[2, 4], 3),
			)
			.await;

			let mut keystore = LocalKeystore::in_memory();
			let session = dummy_session_info_valid(1, &mut keystore, 1);

			// new block `hash_a` with 1 candidates
			let meta = BlockApprovalMeta {
				hash,
				parent_hash,
				number: 1,
				candidates: vec![(candidate_hash, 0.into(), 0.into()); 1],
				slot: 1.into(),
				session: 1,
				vrf_story: RelayVRFStory(Default::default()),
			};
			let msg = ApprovalDistributionMessage::NewBlocks(vec![meta]);
			overseer_send(overseer, msg).await;

			// import an assignment related to `hash` locally
			let validator_index = ValidatorIndex(0);
			let candidate_index = 0u32;
			let cert = fake_assignment_cert(hash, validator_index);
			overseer_send(
				overseer,
				ApprovalDistributionMessage::DistributeAssignment(
					cert.into(),
					candidate_index.into(),
				),
			)
			.await;

			assert_matches!(
				overseer_recv(overseer).await,
				AllMessages::NetworkBridgeTx(NetworkBridgeTxMessage::SendValidationMessage(
					peers,
					Versioned::V1(protocol_v1::ValidationProtocol::ApprovalDistribution(
						protocol_v1::ApprovalDistributionMessage::Assignments(assignments)
					))
				)) => {
					assert_eq!(peers, vec![peer_b]);
					assert_eq!(assignments.len(), 1);
				}
			);

			assert_matches!(
				overseer_recv(overseer).await,
				AllMessages::NetworkBridgeTx(NetworkBridgeTxMessage::SendValidationMessage(
					peers,
					Versioned::V2(protocol_v2::ValidationProtocol::ApprovalDistribution(
						protocol_v2::ApprovalDistributionMessage::Assignments(assignments)
					))
				)) => {
					assert_eq!(peers.len(), 2);
					assert!(peers.contains(&peer_a));
					assert!(peers.contains(&peer_c));

					assert_eq!(assignments.len(), 1);
				}
			);

			// send the an approval from peer_a
			let approval = IndirectSignedApprovalVote {
				block_hash: hash,
				candidate_index,
				validator: validator_index,
				signature: signature_for(
					&keystore,
					&session,
					vec![candidate_hash],
					validator_index,
				),
			};
			let msg = protocol_v2::ApprovalDistributionMessage::Approvals(vec![approval.clone()]);
			send_message_from_peer_v2(overseer, &peer_a, msg).await;
			provide_session(overseer, session).await;
			assert_matches!(
				overseer_recv(overseer).await,
				AllMessages::ApprovalVoting(ApprovalVotingMessage::ImportApproval(
					vote, _,
				)) => {
					assert_eq!(Into::<IndirectSignedApprovalVoteV2>::into(vote), approval.into());
				}
			);

			expect_reputation_change(overseer, &peer_a, BENEFIT_VALID_MESSAGE_FIRST).await;

			// Peers b and c receive versioned approval messages.
			assert_matches!(
				overseer_recv(overseer).await,
				AllMessages::NetworkBridgeTx(NetworkBridgeTxMessage::SendValidationMessage(
					peers,
					Versioned::V1(protocol_v1::ValidationProtocol::ApprovalDistribution(
						protocol_v1::ApprovalDistributionMessage::Approvals(approvals)
					))
				)) => {
					assert_eq!(peers, vec![peer_b]);
					assert_eq!(approvals.len(), 1);
				}
			);

			assert_matches!(
				overseer_recv(overseer).await,
				AllMessages::NetworkBridgeTx(NetworkBridgeTxMessage::SendValidationMessage(
					peers,
					Versioned::V2(protocol_v2::ValidationProtocol::ApprovalDistribution(
						protocol_v2::ApprovalDistributionMessage::Approvals(approvals)
					))
				)) => {
					assert_eq!(peers, vec![peer_c]);
					assert_eq!(approvals.len(), 1);
				}
			);

			// send an obviously invalid approval
			let approval = IndirectSignedApprovalVote {
				block_hash: hash,
				// Invalid candidate index, should not pass sanitization.
				candidate_index: 16777284,
				validator: validator_index,
				signature: dummy_signature(),
			};
			let msg = protocol_v2::ApprovalDistributionMessage::Approvals(vec![approval.clone()]);
			send_message_from_peer_v2(overseer, &peer_a, msg).await;

			expect_reputation_change(overseer, &peer_a, COST_OVERSIZED_BITFIELD).await;

			// send an obviously invalid approval
			let approval = IndirectSignedApprovalVoteV2 {
				block_hash: hash,
				// Invalid candidates len, should not pass sanitization.
				candidate_indices: 16777284.into(),
				validator: validator_index,
				signature: dummy_signature(),
			};
			let msg = protocol_v3::ApprovalDistributionMessage::Approvals(vec![approval.clone()]);
			send_message_from_peer_v3(overseer, &peer_a, msg).await;

			expect_reputation_change(overseer, &peer_a, COST_OVERSIZED_BITFIELD).await;

			virtual_overseer
		},
	);
}

fn batch_test_round(message_count: usize) {
	use polkadot_node_subsystem::SubsystemContext;
	let pool = sp_core::testing::TaskExecutor::new();
	let mut state = State::default();

	let (mut context, mut virtual_overseer) =
		polkadot_node_subsystem_test_helpers::make_subsystem_context(pool.clone());
	let subsystem = ApprovalDistribution::new_with_clock(
		Default::default(),
		Default::default(),
		Box::new(SystemClock {}),
		Arc::new(MockAssignmentCriteria { tranche: Ok(0) }),
	);
	let mut rng = rand_chacha::ChaCha12Rng::seed_from_u64(12345);
	let mut sender = context.sender().clone();
	let mut session_info_provider = RuntimeInfo::new_with_config(RuntimeInfoConfig {
		keystore: None,
		session_cache_lru_size: DISPUTE_WINDOW.get(),
	});

	let subsystem = subsystem.run_inner(
		context,
		&mut state,
		REPUTATION_CHANGE_TEST_INTERVAL,
		&mut rng,
		&mut session_info_provider,
	);

	let test_fut = async move {
		let overseer = &mut virtual_overseer;
		let validators = 0..message_count;
		let assignments: Vec<_> = validators
			.clone()
			.map(|index| {
				(fake_assignment_cert(Hash::zero(), ValidatorIndex(index as u32)).into(), 0.into())
			})
			.collect();

		let approvals: Vec<_> = validators
			.map(|index| IndirectSignedApprovalVoteV2 {
				block_hash: Hash::zero(),
				candidate_indices: 0u32.into(),
				validator: ValidatorIndex(index as u32),
				signature: dummy_signature(),
			})
			.collect();

		let peer = PeerId::random();
		send_assignments_batched(
			&mut sender,
			assignments.clone(),
			&vec![(peer, ValidationVersion::V1.into())],
		)
		.await;
		send_approvals_batched(
			&mut sender,
			approvals.clone(),
			&vec![(peer, ValidationVersion::V1.into())],
		)
		.await;

		// Check expected assignments batches.
		for assignment_index in (0..assignments.len()).step_by(super::MAX_ASSIGNMENT_BATCH_SIZE) {
			assert_matches!(
				overseer_recv(overseer).await,
				AllMessages::NetworkBridgeTx(NetworkBridgeTxMessage::SendValidationMessage(
					peers,
					Versioned::V1(protocol_v1::ValidationProtocol::ApprovalDistribution(
						protocol_v1::ApprovalDistributionMessage::Assignments(sent_assignments)
					))
				)) => {
					// Last batch should cover all remaining messages.
					if sent_assignments.len() < super::MAX_ASSIGNMENT_BATCH_SIZE {
						assert_eq!(sent_assignments.len() + assignment_index, assignments.len());
					} else {
						assert_eq!(sent_assignments.len(), super::MAX_ASSIGNMENT_BATCH_SIZE);
					}

					assert_eq!(peers.len(), 1);

					for (message_index,  assignment) in sent_assignments.iter().enumerate() {
						assert_eq!(assignment.0, assignments[assignment_index + message_index].0.clone().try_into().unwrap());
						assert_eq!(assignment.1, 0);
					}
				}
			);
		}

		// Check approval vote batching.
		for approval_index in (0..approvals.len()).step_by(super::MAX_APPROVAL_BATCH_SIZE) {
			assert_matches!(
				overseer_recv(overseer).await,
				AllMessages::NetworkBridgeTx(NetworkBridgeTxMessage::SendValidationMessage(
					peers,
					Versioned::V1(protocol_v1::ValidationProtocol::ApprovalDistribution(
						protocol_v1::ApprovalDistributionMessage::Approvals(sent_approvals)
					))
				)) => {
					// Last batch should cover all remaining messages.
					if sent_approvals.len() < super::MAX_APPROVAL_BATCH_SIZE {
						assert_eq!(sent_approvals.len() + approval_index, approvals.len());
					} else {
						assert_eq!(sent_approvals.len(), super::MAX_APPROVAL_BATCH_SIZE);
					}

					assert_eq!(peers.len(), 1);

					for (message_index,  approval) in sent_approvals.iter().enumerate() {
						assert_eq!(approval, &approvals[approval_index + message_index].clone().try_into().unwrap());
					}
				}
			);
		}
		virtual_overseer
	};

	futures::pin_mut!(test_fut);
	futures::pin_mut!(subsystem);

	executor::block_on(future::join(
		async move {
			let mut overseer = test_fut.await;
			overseer
				.send(FromOrchestra::Signal(OverseerSignal::Conclude))
				.timeout(TIMEOUT)
				.await
				.expect("Conclude send timeout");
		},
		subsystem,
	));
}

#[test]
fn batch_sending_1_msg() {
	batch_test_round(1);
}

#[test]
fn batch_sending_exactly_one_batch() {
	batch_test_round(super::MAX_APPROVAL_BATCH_SIZE);
	batch_test_round(super::MAX_ASSIGNMENT_BATCH_SIZE);
}

#[test]
fn batch_sending_partial_batch() {
	batch_test_round(super::MAX_APPROVAL_BATCH_SIZE * 2 + 4);
	batch_test_round(super::MAX_ASSIGNMENT_BATCH_SIZE * 2 + 4);
}

#[test]
fn batch_sending_multiple_same_len() {
	batch_test_round(super::MAX_APPROVAL_BATCH_SIZE * 10);
	batch_test_round(super::MAX_ASSIGNMENT_BATCH_SIZE * 10);
}

#[test]
fn batch_sending_half_batch() {
	batch_test_round(super::MAX_APPROVAL_BATCH_SIZE / 2);
	batch_test_round(super::MAX_ASSIGNMENT_BATCH_SIZE / 2);
}

#[test]
#[should_panic]
fn const_batch_size_panics_if_zero() {
	crate::ensure_size_not_zero(0);
}

#[test]
fn const_ensure_size_not_zero() {
	crate::ensure_size_not_zero(super::MAX_ASSIGNMENT_BATCH_SIZE);
	crate::ensure_size_not_zero(super::MAX_APPROVAL_BATCH_SIZE);
}

struct DummyClock;
impl Clock for DummyClock {
	fn tick_now(&self) -> polkadot_node_primitives::approval::time::Tick {
		0
	}

	fn wait(
		&self,
		_tick: polkadot_node_primitives::approval::time::Tick,
	) -> std::pin::Pin<Box<dyn Future<Output = ()> + Send + 'static>> {
		todo!()
	}
}

/// Subsystem rejects assignments too far into the future.
#[test]
fn subsystem_rejects_assignment_in_future() {
	let peers = make_peers_and_authority_ids(15);
	let peer_a = peers.get(0).unwrap().0;
	let parent_hash = Hash::repeat_byte(0xFF);
	let hash = Hash::repeat_byte(0xAA);

	let _ = test_harness(
		Arc::new(MockAssignmentCriteria { tranche: Ok(89) }),
		Box::new(DummyClock {}),
		state_without_reputation_delay(),
		|mut virtual_overseer| async move {
			let overseer = &mut virtual_overseer;
			// setup peers
			setup_peer_with_view(overseer, &peer_a, view![], ValidationVersion::V1).await;

			// Set up a gossip topology, where a, b, c and d are topology neighbors to the node
			// under testing.
			let peers_with_optional_peer_id = peers
				.iter()
				.map(|(peer_id, authority)| (Some(*peer_id), authority.clone()))
				.collect_vec();
			setup_gossip_topology(
				overseer,
				make_gossip_topology(1, &peers_with_optional_peer_id, &[0, 1], &[2, 4], 3),
			)
			.await;

			// new block `hash_a` with 1 candidates
			let meta = BlockApprovalMeta {
				hash,
				parent_hash,
				number: 2,
				candidates: vec![Default::default(); 1],
				slot: 1.into(),
				session: 1,
				vrf_story: RelayVRFStory(Default::default()),
			};
			let msg = ApprovalDistributionMessage::NewBlocks(vec![meta]);
			overseer_send(overseer, msg).await;

			// send the assignment related to `hash`
			let validator_index = ValidatorIndex(0);
			let cert = fake_assignment_cert(hash, validator_index);
			let assignments = vec![(cert.clone(), 0u32)];
			setup_peer_with_view(overseer, &peer_a, view![hash], ValidationVersion::V3).await;

			let msg = protocol_v1::ApprovalDistributionMessage::Assignments(assignments.clone());
			send_message_from_peer(overseer, &peer_a, msg).await;
			provide_session(
				overseer,
				dummy_session_info_valid(1, &mut LocalKeystore::in_memory(), 1),
			)
			.await;

			expect_reputation_change(overseer, &peer_a, COST_ASSIGNMENT_TOO_FAR_IN_THE_FUTURE)
				.await;

			virtual_overseer
		},
	);
}

/// Subsystem rejects bad vrf assignments.
#[test]
fn subsystem_rejects_bad_assignments() {
	let peers = make_peers_and_authority_ids(15);
	let peer_a = peers.get(0).unwrap().0;
	let parent_hash = Hash::repeat_byte(0xFF);
	let hash = Hash::repeat_byte(0xAA);

	let _ = test_harness(
		Arc::new(MockAssignmentCriteria {
			tranche: Err(InvalidAssignment(criteria::InvalidAssignmentReason::NullAssignment)),
		}),
		Box::new(DummyClock {}),
		state_without_reputation_delay(),
		|mut virtual_overseer| async move {
			let overseer = &mut virtual_overseer;
			// setup peers
			setup_peer_with_view(overseer, &peer_a, view![], ValidationVersion::V1).await;

			// Set up a gossip topology, where a, b, c and d are topology neighbors to the node
			// under testing.
			let peers_with_optional_peer_id = peers
				.iter()
				.map(|(peer_id, authority)| (Some(*peer_id), authority.clone()))
				.collect_vec();
			setup_gossip_topology(
				overseer,
				make_gossip_topology(1, &peers_with_optional_peer_id, &[0, 1], &[2, 4], 3),
			)
			.await;

			// new block `hash_a` with 1 candidates
			let meta = BlockApprovalMeta {
				hash,
				parent_hash,
				number: 2,
				candidates: vec![Default::default(); 1],
				slot: 1.into(),
				session: 1,
				vrf_story: RelayVRFStory(Default::default()),
			};
			let msg = ApprovalDistributionMessage::NewBlocks(vec![meta]);
			overseer_send(overseer, msg).await;

			// send the assignment related to `hash`
			let validator_index = ValidatorIndex(0);
			let cert = fake_assignment_cert(hash, validator_index);
			let assignments = vec![(cert.clone(), 0u32)];
			setup_peer_with_view(overseer, &peer_a, view![hash], ValidationVersion::V3).await;

			let msg = protocol_v1::ApprovalDistributionMessage::Assignments(assignments.clone());
			send_message_from_peer(overseer, &peer_a, msg).await;
			provide_session(
				overseer,
				dummy_session_info_valid(1, &mut LocalKeystore::in_memory(), 1),
			)
			.await;

			expect_reputation_change(overseer, &peer_a, COST_INVALID_MESSAGE).await;

			virtual_overseer
		},
	);
}

/// Subsystem rejects assignments that have invalid claimed candidates.
#[test]
fn subsystem_rejects_wrong_claimed_assignments() {
	let peers = make_peers_and_authority_ids(15);
	let peer_a = peers.get(0).unwrap().0;
	let parent_hash = Hash::repeat_byte(0xFF);
	let hash = Hash::repeat_byte(0xAA);

	let _ = test_harness(
		Arc::new(MockAssignmentCriteria { tranche: Ok(0) }),
		Box::new(DummyClock {}),
		state_without_reputation_delay(),
		|mut virtual_overseer| async move {
			let overseer = &mut virtual_overseer;
			// setup peers
			setup_peer_with_view(overseer, &peer_a, view![], ValidationVersion::V1).await;

			// Set up a gossip topology, where a, b, c and d are topology neighbors to the node
			// under testing.
			let peers_with_optional_peer_id = peers
				.iter()
				.map(|(peer_id, authority)| (Some(*peer_id), authority.clone()))
				.collect_vec();
			setup_gossip_topology(
				overseer,
				make_gossip_topology(1, &peers_with_optional_peer_id, &[0, 1], &[2, 4], 3),
			)
			.await;

			// new block `hash_a` with 1 candidates
			let meta = BlockApprovalMeta {
				hash,
				parent_hash,
				number: 2,
				candidates: vec![Default::default(); 1],
				slot: 1.into(),
				session: 1,
				vrf_story: RelayVRFStory(Default::default()),
			};
			let msg = ApprovalDistributionMessage::NewBlocks(vec![meta]);
			overseer_send(overseer, msg).await;

			// send the assignment related to `hash`
			let validator_index = ValidatorIndex(0);

			// Claimed core 1 which does not have a candidate included on it, so the assignment
			// should be rejected.
			let cores = vec![1];
			let core_bitfield: CoreBitfield = cores
				.iter()
				.map(|index| CoreIndex(*index))
				.collect::<Vec<_>>()
				.try_into()
				.unwrap();
			let cert = fake_assignment_cert_v2(hash, validator_index, core_bitfield);
			let assignments: Vec<(IndirectAssignmentCertV2, CandidateBitfield)> =
				vec![(cert.clone(), cores.try_into().unwrap())];
			setup_peer_with_view(overseer, &peer_a, view![hash], ValidationVersion::V3).await;

			let msg = protocol_v3::ApprovalDistributionMessage::Assignments(assignments.clone());
			send_message_from_peer_v3(overseer, &peer_a, msg).await;
			provide_session(
				overseer,
				dummy_session_info_valid(1, &mut LocalKeystore::in_memory(), 1),
			)
			.await;

			expect_reputation_change(overseer, &peer_a, COST_INVALID_MESSAGE).await;

			virtual_overseer
		},
	);
}

/// Subsystem accepts tranche0 duplicate assignments, sometimes on validator Compact tranche0
/// assignment and Delay tranche assignments land on the same candidate. The delay tranche0 can be
/// safely ignored and we don't need to gossip it however, the compact tranche0 assignment should be
/// gossiped, because other candidates are included in it, this test makes sure this invariant is
/// upheld, see  https://github.com/paritytech/polkadot/pull/2160#discussion_r557628699, for
/// this edge case.
#[test]
fn subsystem_accepts_tranche0_duplicate_assignments() {
	let peers = make_peers_and_authority_ids(15);
	let peer_a = peers.get(0).unwrap().0;
	let peer_b = peers.get(1).unwrap().0;
	let parent_hash = Hash::repeat_byte(0xFF);
	let hash = Hash::repeat_byte(0xAA);
	let candidate_hash_first = polkadot_primitives::CandidateHash(Hash::repeat_byte(0xBB));
	let candidate_hash_second = polkadot_primitives::CandidateHash(Hash::repeat_byte(0xCC));
	let candidate_hash_third = polkadot_primitives::CandidateHash(Hash::repeat_byte(0xBB));
	let candidate_hash_fourth = polkadot_primitives::CandidateHash(Hash::repeat_byte(0xBB));

	let _ = test_harness(
		Arc::new(MockAssignmentCriteria { tranche: Ok(0) }),
		Box::new(DummyClock {}),
		state_without_reputation_delay(),
		|mut virtual_overseer| async move {
			let overseer = &mut virtual_overseer;
			// setup peers
			setup_peer_with_view(overseer, &peer_a, view![], ValidationVersion::V3).await;
			setup_peer_with_view(overseer, &peer_b, view![], ValidationVersion::V3).await;

			// Set up a gossip topology, where a, b, c and d are topology neighbors to the node
			// under testing.
			let peers_with_optional_peer_id = peers
				.iter()
				.map(|(peer_id, authority)| (Some(*peer_id), authority.clone()))
				.collect_vec();
			setup_gossip_topology(
				overseer,
				make_gossip_topology(1, &peers_with_optional_peer_id, &[0, 1], &[2, 4], 3),
			)
			.await;

			// new block `hash_a` with 1 candidates
			let meta = BlockApprovalMeta {
				hash,
				parent_hash,
				number: 2,
				candidates: vec![
					(candidate_hash_first, 0.into(), 0.into()),
					(candidate_hash_second, 1.into(), 1.into()),
					(candidate_hash_third, 2.into(), 2.into()),
					(candidate_hash_fourth, 3.into(), 3.into()),
				],
				slot: 1.into(),
				session: 1,
				vrf_story: RelayVRFStory(Default::default()),
			};
			let msg = ApprovalDistributionMessage::NewBlocks(vec![meta]);
			overseer_send(overseer, msg).await;

			// send the assignment related to `hash`
			let validator_index = ValidatorIndex(0);

			setup_peer_with_view(overseer, &peer_a, view![hash], ValidationVersion::V3).await;
			setup_peer_with_view(overseer, &peer_b, view![hash], ValidationVersion::V3).await;

			// 1. Compact assignment with multiple candidates, coming after delay assignment which
			//    covered just one of the candidate is still imported and gossiped.
			let candidate_indices: CandidateBitfield =
				vec![1 as CandidateIndex].try_into().unwrap();
			let core_bitfield = vec![CoreIndex(1)].try_into().unwrap();
			let cert = fake_assignment_cert_delay(hash, validator_index, core_bitfield);
			let assignments: Vec<(IndirectAssignmentCertV2, CandidateBitfield)> =
				vec![(cert.clone(), candidate_indices.clone())];
			let msg = protocol_v3::ApprovalDistributionMessage::Assignments(assignments.clone());
			send_message_from_peer_v3(overseer, &peer_a, msg).await;
			provide_session(
				overseer,
				dummy_session_info_valid(1, &mut LocalKeystore::in_memory(), 1),
			)
			.await;

			assert_matches!(
				overseer_recv(overseer).await,
				AllMessages::ApprovalVoting(ApprovalVotingMessage::ImportAssignment(
					assignment,
					_,
				)) => {
					assert_eq!(assignment.candidate_indices(), &candidate_indices);
					assert_eq!(assignment.assignment(), &cert.into());
					assert_eq!(assignment.tranche(), 0);
				}
			);

			expect_reputation_change(overseer, &peer_a, BENEFIT_VALID_MESSAGE_FIRST).await;

			assert_matches!(
				overseer_recv(overseer).await,
				AllMessages::NetworkBridgeTx(NetworkBridgeTxMessage::SendValidationMessage(
					peers,
					Versioned::V3(protocol_v3::ValidationProtocol::ApprovalDistribution(
						protocol_v3::ApprovalDistributionMessage::Assignments(assignments)
					))
				)) => {
					assert_eq!(peers.len(), 1);
					assert_eq!(assignments.len(), 1);
				}
			);

			let candidate_indices: CandidateBitfield =
				vec![0 as CandidateIndex, 1 as CandidateIndex].try_into().unwrap();
			let core_bitfield = vec![CoreIndex(0), CoreIndex(1)].try_into().unwrap();

			let cert = fake_assignment_cert_v2(hash, validator_index, core_bitfield);

			let assignments: Vec<(IndirectAssignmentCertV2, CandidateBitfield)> =
				vec![(cert.clone(), candidate_indices.clone())];
			let msg = protocol_v3::ApprovalDistributionMessage::Assignments(assignments.clone());
			send_message_from_peer_v3(overseer, &peer_a, msg).await;

			assert_matches!(
				overseer_recv(overseer).await,
				AllMessages::ApprovalVoting(ApprovalVotingMessage::ImportAssignment(
					assignment,
					_,
				)) => {
					assert_eq!(assignment.candidate_indices(), &candidate_indices);
					assert_eq!(assignment.assignment(), &cert.into());
					assert_eq!(assignment.tranche(), 0);
				}
			);

			expect_reputation_change(overseer, &peer_a, BENEFIT_VALID_MESSAGE_FIRST).await;

			assert_matches!(
				overseer_recv(overseer).await,
				AllMessages::NetworkBridgeTx(NetworkBridgeTxMessage::SendValidationMessage(
					peers,
					Versioned::V3(protocol_v3::ValidationProtocol::ApprovalDistribution(
						protocol_v3::ApprovalDistributionMessage::Assignments(assignments)
					))
				)) => {
					assert_eq!(peers.len(), 1);
					assert_eq!(assignments.len(), 1);
				}
			);

			// 2. Delay assignment coming after compact assignment that already covered the
			//    candidate is not gossiped anymore.
			let candidate_indices: CandidateBitfield =
				vec![2 as CandidateIndex, 3 as CandidateIndex].try_into().unwrap();
			let core_bitfield = vec![CoreIndex(2), CoreIndex(3)].try_into().unwrap();
			let cert = fake_assignment_cert_v2(hash, validator_index, core_bitfield);
			let assignments: Vec<(IndirectAssignmentCertV2, CandidateBitfield)> =
				vec![(cert.clone(), candidate_indices.clone())];
			let msg = protocol_v3::ApprovalDistributionMessage::Assignments(assignments.clone());
			send_message_from_peer_v3(overseer, &peer_a, msg).await;

			assert_matches!(
				overseer_recv(overseer).await,
				AllMessages::ApprovalVoting(ApprovalVotingMessage::ImportAssignment(
					assignment,
					_,
				)) => {
					assert_eq!(assignment.candidate_indices(), &candidate_indices);
					assert_eq!(assignment.assignment(), &cert.into());
					assert_eq!(assignment.tranche(), 0);
				}
			);

			expect_reputation_change(overseer, &peer_a, BENEFIT_VALID_MESSAGE_FIRST).await;

			assert_matches!(
				overseer_recv(overseer).await,
				AllMessages::NetworkBridgeTx(NetworkBridgeTxMessage::SendValidationMessage(
					peers,
					Versioned::V3(protocol_v3::ValidationProtocol::ApprovalDistribution(
						protocol_v3::ApprovalDistributionMessage::Assignments(assignments)
					))
				)) => {
					assert_eq!(peers.len(), 1);
					assert_eq!(assignments.len(), 1);
				}
			);

			let candidate_indices: CandidateBitfield = vec![3].try_into().unwrap();
			let core_bitfield = vec![CoreIndex(3)].try_into().unwrap();

			let cert = fake_assignment_cert_delay(hash, validator_index, core_bitfield);

			let assignments: Vec<(IndirectAssignmentCertV2, CandidateBitfield)> =
				vec![(cert.clone(), candidate_indices.clone())];
			let msg = protocol_v3::ApprovalDistributionMessage::Assignments(assignments.clone());
			send_message_from_peer_v3(overseer, &peer_a, msg).await;

			expect_reputation_change(overseer, &peer_a, COST_DUPLICATE_MESSAGE).await;

			virtual_overseer
		},
	);
}<|MERGE_RESOLUTION|>--- conflicted
+++ resolved
@@ -535,12 +535,7 @@
 		_relay_vrf_story: polkadot_node_primitives::approval::v1::RelayVRFStory,
 		_assignment: &polkadot_node_primitives::approval::v2::AssignmentCertV2,
 		_backing_groups: Vec<polkadot_primitives::GroupIndex>,
-<<<<<<< HEAD
-	) -> Result<polkadot_node_primitives::approval::v1::DelayTranche, criteria::InvalidAssignment>
-	{
-=======
 	) -> Result<polkadot_node_primitives::approval::v1::DelayTranche, criteria::InvalidAssignment> {
->>>>>>> f5783cc6
 		self.tranche
 	}
 }
@@ -1362,7 +1357,6 @@
 			let validator_index = ValidatorIndex(2); // peer_c is the originator
 			let candidate_indices: CandidateBitfield =
 				vec![0 as CandidateIndex, 1 as CandidateIndex].try_into().unwrap();
-<<<<<<< HEAD
 
 			let core_bitfields = vec![CoreIndex(0)].try_into().unwrap();
 			let cert = fake_assignment_cert_v2(hash, validator_index, core_bitfields);
@@ -1393,38 +1387,6 @@
 
 			assert_matches!(
 				overseer_recv(overseer).await,
-=======
-
-			let core_bitfields = vec![CoreIndex(0)].try_into().unwrap();
-			let cert = fake_assignment_cert_v2(hash, validator_index, core_bitfields);
-
-			// send the candidate 0 assignment from peer_b
-			let assignment = IndirectAssignmentCertV2 {
-				block_hash: hash,
-				validator: validator_index,
-				cert: cert.cert,
-			};
-			let msg = protocol_v3::ApprovalDistributionMessage::Assignments(vec![(
-				assignment,
-				(0 as CandidateIndex).into(),
-			)]);
-			send_message_from_peer_v3(overseer, &peer_d, msg).await;
-			provide_session(overseer, session.clone()).await;
-
-			assert_matches!(
-				overseer_recv(overseer).await,
-				AllMessages::ApprovalVoting(ApprovalVotingMessage::ImportAssignment(
-					assignment,
-					_,
-				)) => {
-					assert_eq!(assignment.tranche(), 0);
-				}
-			);
-			expect_reputation_change(overseer, &peer_d, BENEFIT_VALID_MESSAGE_FIRST).await;
-
-			assert_matches!(
-				overseer_recv(overseer).await,
->>>>>>> f5783cc6
 				AllMessages::NetworkBridgeTx(NetworkBridgeTxMessage::SendValidationMessage(
 					peers,
 					Versioned::V3(protocol_v3::ValidationProtocol::ApprovalDistribution(
@@ -1502,15 +1464,9 @@
 					assert_eq!(Into::<IndirectSignedApprovalVoteV2>::into(vote), approval);
 				}
 			);
-<<<<<<< HEAD
 
 			expect_reputation_change(overseer, &peer_d, BENEFIT_VALID_MESSAGE_FIRST).await;
 
-=======
-
-			expect_reputation_change(overseer, &peer_d, BENEFIT_VALID_MESSAGE_FIRST).await;
-
->>>>>>> f5783cc6
 			assert_matches!(
 				overseer_recv(overseer).await,
 				AllMessages::NetworkBridgeTx(NetworkBridgeTxMessage::SendValidationMessage(
@@ -2369,7 +2325,6 @@
 			let msg = protocol_v1::ApprovalDistributionMessage::Assignments(assignments.clone());
 			send_message_from_peer(overseer, peer, msg).await;
 			provide_session(overseer, session.clone()).await;
-<<<<<<< HEAD
 
 			// send an `Accept` message from the Approval Voting subsystem
 			assert_matches!(
@@ -2386,24 +2341,6 @@
 
 			expect_reputation_change(overseer, peer, BENEFIT_VALID_MESSAGE_FIRST).await;
 
-=======
-
-			// send an `Accept` message from the Approval Voting subsystem
-			assert_matches!(
-				overseer_recv(overseer).await,
-				AllMessages::ApprovalVoting(ApprovalVotingMessage::ImportAssignment(
-					assignment,
-					 _,
-				)) => {
-					assert_eq!(assignment.assignment(), &cert.clone().into());
-					assert_eq!(assignment.candidate_indices(), &candidate_index.into());
-					assert_eq!(assignment.tranche(), 0);
-				}
-			);
-
-			expect_reputation_change(overseer, peer, BENEFIT_VALID_MESSAGE_FIRST).await;
-
->>>>>>> f5783cc6
 			// import the same assignment locally
 			overseer_send(
 				overseer,
@@ -2614,7 +2551,6 @@
 					signature: dummy_signature(),
 				})
 				.collect::<Vec<_>>();
-<<<<<<< HEAD
 
 			overseer_send(
 				overseer,
@@ -2765,158 +2701,6 @@
 	);
 }
 
-=======
-
-			overseer_send(
-				overseer,
-				ApprovalDistributionMessage::DistributeAssignment(
-					cert.clone().into(),
-					candidate_bitfield.clone(),
-				),
-			)
-			.await;
-
-			for approval in &approvals {
-				overseer_send(
-					overseer,
-					ApprovalDistributionMessage::DistributeApproval(approval.clone()),
-				)
-				.await;
-			}
-
-			// connect the peer.
-			setup_peer_with_view(overseer, peer, view![hash], ValidationVersion::V3).await;
-
-			let assignments = vec![(cert.clone(), candidate_bitfield.clone())];
-
-			assert_matches!(
-				overseer_recv(overseer).await,
-				AllMessages::NetworkBridgeTx(NetworkBridgeTxMessage::SendValidationMessage(
-					peers,
-					Versioned::V3(protocol_v3::ValidationProtocol::ApprovalDistribution(
-						protocol_v3::ApprovalDistributionMessage::Assignments(sent_assignments)
-					))
-				)) => {
-					assert_eq!(peers, vec![*peer]);
-					assert_eq!(sent_assignments, assignments);
-				}
-			);
-
-			assert_matches!(
-				overseer_recv(overseer).await,
-				AllMessages::NetworkBridgeTx(NetworkBridgeTxMessage::SendValidationMessage(
-					peers,
-					Versioned::V3(protocol_v3::ValidationProtocol::ApprovalDistribution(
-						protocol_v3::ApprovalDistributionMessage::Approvals(sent_approvals)
-					))
-				)) => {
-					// Construct a hashmaps of approvals for comparison. Approval distribution reorders messages because they are kept in a
-					// hashmap as well.
-					let sent_approvals = sent_approvals.into_iter().map(|approval| (approval.candidate_indices.clone(), approval)).collect::<HashMap<_,_>>();
-					let approvals = approvals.into_iter().map(|approval| (approval.candidate_indices.clone(), approval)).collect::<HashMap<_,_>>();
-
-					assert_eq!(peers, vec![*peer]);
-					assert_eq!(sent_approvals, approvals);
-				}
-			);
-
-			assert!(overseer.recv().timeout(TIMEOUT).await.is_none(), "no message should be sent");
-			virtual_overseer
-		},
-	);
-}
-
-/// <https://github.com/paritytech/polkadot/pull/5089>
-///
-/// 1. Receive remote peer view update with an unknown head
-/// 2. Receive assignments for that unknown head
-/// 3. Update our view and import the new block
-/// 4. Expect that no reputation with `COST_UNEXPECTED_MESSAGE` is applied
-#[test]
-fn race_condition_in_local_vs_remote_view_update() {
-	let parent_hash = Hash::repeat_byte(0xFF);
-	let peer_a = PeerId::random();
-	let hash_b = Hash::repeat_byte(0xBB);
-
-	let _ = test_harness(
-		Arc::new(MockAssignmentCriteria { tranche: Ok(0) }),
-		Box::new(SystemClock {}),
-		state_without_reputation_delay(),
-		|mut virtual_overseer| async move {
-			let overseer = &mut virtual_overseer;
-			let peer = &peer_a;
-
-			// Test a small number of candidates
-			let candidates_count = 1;
-			let meta = BlockApprovalMeta {
-				hash: hash_b,
-				parent_hash,
-				number: 2,
-				candidates: vec![Default::default(); candidates_count],
-				slot: 1.into(),
-				session: 1,
-				vrf_story: RelayVRFStory(Default::default()),
-			};
-
-			// This will send a peer view that is ahead of our view
-			setup_peer_with_view(overseer, peer, view![hash_b], ValidationVersion::V1).await;
-
-			// Send our view update to include a new head
-			overseer_send(
-				overseer,
-				ApprovalDistributionMessage::NetworkBridgeUpdate(
-					NetworkBridgeEvent::OurViewChange(our_view![hash_b]),
-				),
-			)
-			.await;
-
-			// send assignments related to `hash_b` but they will come to the MessagesPending
-			let assignments: Vec<_> = (0..candidates_count)
-				.map(|candidate_index| {
-					let validator_index = ValidatorIndex(candidate_index as u32);
-					let cert = fake_assignment_cert(hash_b, validator_index);
-					(cert, candidate_index as u32)
-				})
-				.collect();
-
-			let msg = protocol_v1::ApprovalDistributionMessage::Assignments(assignments.clone());
-			send_message_from_peer(overseer, peer, msg.clone()).await;
-
-			// This will handle pending messages being processed
-			let msg = ApprovalDistributionMessage::NewBlocks(vec![meta]);
-			overseer_send(overseer, msg).await;
-
-			provide_session(
-				overseer,
-				dummy_session_info_valid(1, &mut LocalKeystore::in_memory(), 1),
-			)
-			.await;
-
-			for i in 0..candidates_count {
-				// Previously, this has caused out-of-view assignments/approvals
-				//expect_reputation_change(overseer, peer, COST_UNEXPECTED_MESSAGE).await;
-
-				assert_matches!(
-					overseer_recv(overseer).await,
-					AllMessages::ApprovalVoting(ApprovalVotingMessage::ImportAssignment(
-						assignment,
-						_,
-					)) => {
-						assert_eq!(assignment.assignment(), &assignments[i].0.clone().into());
-						assert_eq!(assignment.candidate_indices(), &assignments[i].1.into());
-						assert_eq!(assignment.tranche(), 0);
-					}
-				);
-
-				// Since we have a valid statement pending, this should always occur
-				expect_reputation_change(overseer, peer, BENEFIT_VALID_MESSAGE_FIRST).await;
-			}
-			virtual_overseer
-		},
-	);
-}
-
->>>>>>> f5783cc6
 // Tests that local messages propagate to both dimensions.
 #[test]
 fn propagates_locally_generated_assignment_to_both_dimensions() {

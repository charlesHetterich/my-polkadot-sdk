--- conflicted
+++ resolved
@@ -32,20 +32,17 @@
 	/// Number of sent chunk requests.
 	///
 	/// Gets incremented on each sent chunk requests.
-<<<<<<< HEAD
 	///
 	/// Split by chunk type:
 	/// - `regular_chunks`
 	/// - `systematic_chunks`
 	chunk_requests_issued: CounterVec<U64>,
 
-=======
-	chunk_requests_issued: Counter<U64>,
 	/// Total number of bytes recovered
 	///
 	/// Gets incremented on each succesful recovery
 	recovered_bytes_total: Counter<U64>,
->>>>>>> f93f461a
+
 	/// A counter for finished chunk requests.
 	///
 	/// Split by the chunk type (`regular_chunks` or `systematic_chunks`)
@@ -244,19 +241,13 @@
 	}
 
 	/// A full recovery succeeded.
-<<<<<<< HEAD
-	pub fn on_recovery_succeeded(&self, strategy_type: &str) {
+	pub fn on_recovery_succeeded(&self, strategy_type: &str, bytes: usize) {
 		if let Some(metrics) = &self.0 {
 			metrics
 				.full_recoveries_finished
 				.with_label_values(&["success", strategy_type])
-				.inc()
-=======
-	pub fn on_recovery_succeeded(&self, bytes: usize) {
-		if let Some(metrics) = &self.0 {
-			metrics.full_recoveries_finished.with_label_values(&["success"]).inc();
+				.inc();
 			metrics.recovered_bytes_total.inc_by(bytes as u64)
->>>>>>> f93f461a
 		}
 	}
 

--- conflicted
+++ resolved
@@ -24,14 +24,8 @@
 
 use polkadot_cli::{
 	service::{
-<<<<<<< HEAD
-		AuxStore, Block, Error, HeaderBackend, Overseer, OverseerConnector, OverseerGen,
-		OverseerGenArgs, OverseerHandle,
-=======
-		AuthorityDiscoveryApi, AuxStore, BabeApi, Block, Error, ExtendedOverseerGenArgs,
-		HeaderBackend, Overseer, OverseerConnector, OverseerGen, OverseerGenArgs, OverseerHandle,
-		ParachainHost, ProvideRuntimeApi,
->>>>>>> 07e55006
+		AuxStore, Block, Error, ExtendedOverseerGenArgs, HeaderBackend, Overseer,
+		OverseerConnector, OverseerGen, OverseerGenArgs, OverseerHandle,
 	},
 	validator_overseer_builder, Cli,
 };

// Copyright (C) Parity Technologies (UK) Ltd.
// This file is part of Polkadot.

// Polkadot is free software: you can redistribute it and/or modify
// it under the terms of the GNU General Public License as published by
// the Free Software Foundation, either version 3 of the License, or
// (at your option) any later version.

// Polkadot is distributed in the hope that it will be useful,
// but WITHOUT ANY WARRANTY; without even the implied warranty of
// MERCHANTABILITY or FITNESS FOR A PARTICULAR PURPOSE.  See the
// GNU General Public License for more details.

// You should have received a copy of the GNU General Public License
// along with Polkadot.  If not, see <http://www.gnu.org/licenses/>.

//! Host interface to the execute worker.

use crate::{
	artifacts::ArtifactPathId,
	worker_interface::{
		clear_worker_dir_path, framed_recv, framed_send, spawn_with_program_path, IdleWorker,
		SpawnErr, WorkerDir, WorkerHandle, JOB_TIMEOUT_WALL_CLOCK_FACTOR,
	},
	LOG_TARGET,
};
use futures::FutureExt;
use futures_timer::Delay;
use parity_scale_codec::{Decode, Encode};
use polkadot_node_core_pvf_common::{
	error::InternalValidationError,
	execute::{Handshake, WorkerError, WorkerResponse, WorkerResult},
	worker_dir, SecurityStatus,
};
use polkadot_primitives::ExecutorParams;
use std::{path::Path, time::Duration};
use tokio::{io, net::UnixStream};

/// Spawns a new worker with the given program path that acts as the worker and the spawn timeout.
///
/// Sends a handshake message to the worker as soon as it is spawned.
pub async fn spawn(
	program_path: &Path,
	cache_path: &Path,
	executor_params: ExecutorParams,
	spawn_timeout: Duration,
	node_version: Option<&str>,
	security_status: SecurityStatus,
) -> std::result::Result<(IdleWorker, WorkerHandle), SpawnErr> {
	let mut extra_args = vec!["execute-worker"];
	if let Some(node_version) = node_version {
		extra_args.extend_from_slice(&["--node-impl-version", node_version]);
	}

	let (mut idle_worker, worker_handle) = spawn_with_program_path(
		"execute",
		program_path,
		cache_path,
		&extra_args,
		spawn_timeout,
		security_status,
	)
	.await?;
	send_execute_handshake(&mut idle_worker.stream, Handshake { executor_params })
		.await
		.map_err(|error| {
			let err = SpawnErr::Handshake { err: error.to_string() };
			gum::warn!(
				target: LOG_TARGET,
				worker_pid = %idle_worker.pid,
<<<<<<< HEAD
				"failed to send a handshake to the spawned worker: {}",
				error,
=======
				%err
>>>>>>> 7e7fe990
			);
			err
		})?;
	Ok((idle_worker, worker_handle))
}

pub type Result = std::result::Result<Response, Error>;

/// Outcome of PVF execution.
///
/// PVF execution completed and the result is returned. The worker is ready for
/// another job.
pub struct Response {
	/// The response (valid/invalid) from the worker.
	pub worker_response: WorkerResponse,
	/// Returning the idle worker token means the worker can be reused.
	pub idle_worker: IdleWorker,
}

/// The idle worker token is not returned for any of these cases, meaning the worker must be
/// terminated.
///
/// NOTE: Errors related to the preparation process are not expected to be encountered by the
/// execution workers.
#[derive(thiserror::Error, Debug)]
pub enum Error {
	/// The communication with the worker exceeded the hard limit. The worker is terminated.
	#[error("The communication with the worker exceeded the hard limit")]
	TimedOut,
	/// An I/O error happened during communication with the worker. This may mean that the worker
	/// process already died. The token is not returned in any case.
	#[error("An I/O error happened during communication with the worker: {0}")]
	CommunicationErr(#[from] io::Error),
	/// The worker reported an error (can be from itself or from the job). The worker should not be
	/// reused.
	#[error("The worker reported an error: {0}")]
	WorkerError(#[from] WorkerError),

	/// An internal error happened on the host-side.
	#[error("An internal error occurred: {0}")]
	InternalError(#[from] InternalValidationError),
}

/// Given the idle token of a worker and parameters of work, communicates with the worker and
/// returns the result.
///
/// NOTE: Not returning the idle worker token triggers the child process being killed, if it's still
/// alive.
pub async fn start_work(
	worker: IdleWorker,
	artifact: ArtifactPathId,
	execution_timeout: Duration,
	validation_params: Vec<u8>,
) -> Result {
	let IdleWorker { mut stream, pid, worker_dir } = worker;

	gum::debug!(
		target: LOG_TARGET,
		worker_pid = %pid,
		?worker_dir,
		validation_code_hash = ?artifact.id.code_hash,
		"starting execute for {}",
		artifact.path.display(),
	);

	with_worker_dir_setup(worker_dir, pid, &artifact.path, |worker_dir| async move {
		send_request(&mut stream, &validation_params, execution_timeout).await.map_err(
			|error| {
				gum::warn!(
					target: LOG_TARGET,
					worker_pid = %pid,
					validation_code_hash = ?artifact.id.code_hash,
					"failed to send an execute request: {}",
					error,
				);
				// Maybe the previous job process killed the parent worker, don't treat as internal.
				Error::CommunicationErr(error)
			},
		)?;

		// We use a generous timeout here. This is in addition to the one in the child process, in
		// case the child stalls. We have a wall clock timeout here in the host, but a CPU timeout
		// in the child. We want to use CPU time because it varies less than wall clock time under
		// load, but the CPU resources of the child can only be measured from the parent after the
		// child process terminates.
		let timeout = execution_timeout * JOB_TIMEOUT_WALL_CLOCK_FACTOR;
		let worker_result = futures::select! {
			worker_result = recv_result(&mut stream).fuse() => {
				match worker_result {
					Ok(result) =>
						handle_result(
							result,
							pid,
							execution_timeout,
						)
							.await,
					Err(error) => {
						gum::warn!(
							target: LOG_TARGET,
							worker_pid = %pid,
							validation_code_hash = ?artifact.id.code_hash,
							"failed to recv an execute result: {}",
							error,
						);

						return Err(Error::CommunicationErr(error))
					},
				}
			},
			_ = Delay::new(timeout).fuse() => {
				gum::warn!(
					target: LOG_TARGET,
					worker_pid = %pid,
					validation_code_hash = ?artifact.id.code_hash,
					"execution worker exceeded lenient timeout for execution, child worker likely stalled",
				);
				return Err(Error::TimedOut)
			},
		};

		match worker_result {
			Ok(worker_response) => Ok(Response {
				worker_response,
				idle_worker: IdleWorker { stream, pid, worker_dir },
			}),
			Err(worker_error) => Err(worker_error.into()),
		}
	})
	.await
}

/// Handles the case where we successfully received result bytes on the host from the child.
///
/// Here we know the artifact exists, but is still located in a temporary file which will be cleared
/// by [`with_worker_dir_setup`].
async fn handle_result(
	worker_result: WorkerResult,
	worker_pid: u32,
	execution_timeout: Duration,
) -> WorkerResult {
	if let Ok(WorkerResponse { duration, .. }) = worker_result {
		if duration > execution_timeout {
			// The job didn't complete within the timeout.
			gum::warn!(
				target: LOG_TARGET,
				worker_pid,
				"execute job took {}ms cpu time, exceeded execution timeout {}ms.",
				duration.as_millis(),
				execution_timeout.as_millis(),
			);

			return Err(WorkerError::JobTimedOut)
		}
	}

	worker_result
}

/// Create a temporary file for an artifact in the worker cache, execute the given future/closure
/// passing the file path in, and clean up the worker cache.
///
/// Failure to clean up the worker cache results in an error - leaving any files here could be a
/// security issue, and we should shut down the worker. This should be very rare.
async fn with_worker_dir_setup<F, Fut>(
	worker_dir: WorkerDir,
	pid: u32,
	artifact_path: &Path,
	f: F,
) -> Result
where
	Fut: futures::Future<Output = Result>,
	F: FnOnce(WorkerDir) -> Fut,
{
	// Cheaply create a hard link to the artifact. The artifact is always at a known location in the
	// worker cache, and the child can't access any other artifacts or gain any information from the
	// original filename.
	let link_path = worker_dir::execute_artifact(worker_dir.path());
	if let Err(err) = tokio::fs::hard_link(artifact_path, link_path).await {
		gum::warn!(
			target: LOG_TARGET,
			worker_pid = %pid,
			?worker_dir,
			"failed to clear worker cache after the job: {}",
			err,
		);
		return Err(InternalValidationError::CouldNotCreateLink(format!("{:?}", err)).into())
	}

	let worker_dir_path = worker_dir.path().to_owned();
	let result = f(worker_dir).await;

	// Try to clear the worker dir.
	if let Err(err) = clear_worker_dir_path(&worker_dir_path) {
		gum::warn!(
			target: LOG_TARGET,
			worker_pid = %pid,
			?worker_dir_path,
			"failed to clear worker cache after the job: {}",
			err,
		);
		return Err(InternalValidationError::CouldNotClearWorkerDir {
			err: format!("{:?}", err),
			path: worker_dir_path.to_str().map(String::from),
		}
		.into())
	}

	result
}

/// Sends a handshake with information specific to the execute worker.
async fn send_execute_handshake(stream: &mut UnixStream, handshake: Handshake) -> io::Result<()> {
	framed_send(stream, &handshake.encode()).await
}

async fn send_request(
	stream: &mut UnixStream,
	validation_params: &[u8],
	execution_timeout: Duration,
) -> io::Result<()> {
	framed_send(stream, validation_params).await?;
	framed_send(stream, &execution_timeout.encode()).await
}

async fn recv_result(stream: &mut UnixStream) -> io::Result<WorkerResult> {
	let result_bytes = framed_recv(stream).await?;
	WorkerResult::decode(&mut result_bytes.as_slice()).map_err(|e| {
		io::Error::new(
			io::ErrorKind::Other,
			format!("execute pvf recv_result: decode error: {:?}", e),
		)
	})
}<|MERGE_RESOLUTION|>--- conflicted
+++ resolved
@@ -68,12 +68,8 @@
 			gum::warn!(
 				target: LOG_TARGET,
 				worker_pid = %idle_worker.pid,
-<<<<<<< HEAD
 				"failed to send a handshake to the spawned worker: {}",
 				error,
-=======
-				%err
->>>>>>> 7e7fe990
 			);
 			err
 		})?;

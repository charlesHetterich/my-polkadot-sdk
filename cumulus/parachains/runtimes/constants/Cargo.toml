[package]
name = "testnet-parachains-constants"
version = "1.0.0"
authors.workspace = true
edition.workspace = true
description = "Common constants for Testnet Parachains runtimes"
license = "Apache-2.0"

[lints]
workspace = true

[package.metadata.docs.rs]
targets = ["x86_64-unknown-linux-gnu"]

[dependencies]
smallvec = { workspace = true, default-features = true }

# Substrate
<<<<<<< HEAD
frame-support = { path = "../../../../substrate/frame/support", default-features = false }
frame-system = { path = "../../../../substrate/frame/system", default-features = false }
pallet-balances = { path = "../../../../substrate/frame/balances", default-features = false }
sp-runtime = { path = "../../../../substrate/primitives/runtime", default-features = false }

# Polkadot
polkadot-core-primitives = { path = "../../../../polkadot/core-primitives", default-features = false }
polkadot-runtime-common = { path = "../../../../polkadot/runtime/common", default-features = false }
rococo-runtime-constants = { path = "../../../../polkadot/runtime/rococo/constants", default-features = false, optional = true }
westend-runtime-constants = { path = "../../../../polkadot/runtime/westend/constants", default-features = false, optional = true }
xcm = { package = "staging-xcm", path = "../../../../polkadot/xcm", default-features = false }

# Cumulus
cumulus-primitives-core = { path = "../../../primitives/core", default-features = false }
parachains-common = { path = "../../common", default-features = false }
=======
frame-support = { workspace = true }
sp-runtime = { workspace = true }

# Polkadot
polkadot-core-primitives = { workspace = true }
rococo-runtime-constants = { optional = true, workspace = true }
westend-runtime-constants = { optional = true, workspace = true }
xcm = { workspace = true }

# Cumulus
cumulus-primitives-core = { workspace = true }
>>>>>>> d34f6878

[features]
default = ["std"]
std = [
	"cumulus-primitives-core/std",
	"frame-support/std",
	"parachains-common/std",
	"polkadot-core-primitives/std",
	"polkadot-runtime-common/std",
	"rococo-runtime-constants?/std",
	"sp-runtime/std",
	"westend-runtime-constants?/std",
	"xcm/std",
]

# Test runtimes specific features.
rococo = ["rococo-runtime-constants"]
westend = ["westend-runtime-constants"]<|MERGE_RESOLUTION|>--- conflicted
+++ resolved
@@ -16,35 +16,21 @@
 smallvec = { workspace = true, default-features = true }
 
 # Substrate
-<<<<<<< HEAD
-frame-support = { path = "../../../../substrate/frame/support", default-features = false }
-frame-system = { path = "../../../../substrate/frame/system", default-features = false }
-pallet-balances = { path = "../../../../substrate/frame/balances", default-features = false }
-sp-runtime = { path = "../../../../substrate/primitives/runtime", default-features = false }
-
-# Polkadot
-polkadot-core-primitives = { path = "../../../../polkadot/core-primitives", default-features = false }
-polkadot-runtime-common = { path = "../../../../polkadot/runtime/common", default-features = false }
-rococo-runtime-constants = { path = "../../../../polkadot/runtime/rococo/constants", default-features = false, optional = true }
-westend-runtime-constants = { path = "../../../../polkadot/runtime/westend/constants", default-features = false, optional = true }
-xcm = { package = "staging-xcm", path = "../../../../polkadot/xcm", default-features = false }
-
-# Cumulus
-cumulus-primitives-core = { path = "../../../primitives/core", default-features = false }
-parachains-common = { path = "../../common", default-features = false }
-=======
 frame-support = { workspace = true }
+frame-system = { workspace = true }
+pallet-balances = { workspace = true }
 sp-runtime = { workspace = true }
 
 # Polkadot
 polkadot-core-primitives = { workspace = true }
+polkadot-runtime-common = { workspace = true }
 rococo-runtime-constants = { optional = true, workspace = true }
 westend-runtime-constants = { optional = true, workspace = true }
 xcm = { workspace = true }
 
 # Cumulus
 cumulus-primitives-core = { workspace = true }
->>>>>>> d34f6878
+parachains-common = { workspace = true }
 
 [features]
 default = ["std"]

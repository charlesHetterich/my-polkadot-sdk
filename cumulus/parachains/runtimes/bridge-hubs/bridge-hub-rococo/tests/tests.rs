--- conflicted
+++ resolved
@@ -599,11 +599,7 @@
 						bridge_hub_test_utils::open_bridge_with_storage::<
 							Runtime,
 							XcmOverPolkadotBulletinInstance
-<<<<<<< HEAD
-						>(locations, HashedLaneId::try_new(1, 2).unwrap(), None)
-=======
-						>(locations, LegacyLaneId([0, 0, 0, 0]))
->>>>>>> cbeb66fb
+						>(locations, LegacyLaneId([0, 0, 0, 0]), None)
 					}
 				).1
 			},
@@ -667,11 +663,7 @@
 						bridge_hub_test_utils::open_bridge_with_storage::<
 							Runtime,
 							XcmOverPolkadotBulletinInstance,
-<<<<<<< HEAD
-						>(locations, HashedLaneId::try_new(1, 2).unwrap(), None)
-=======
-						>(locations, LegacyLaneId([0, 0, 0, 0]))
->>>>>>> cbeb66fb
+						>(locations, LegacyLaneId([0, 0, 0, 0]), None)
 					},
 				)
 				.1
@@ -705,11 +697,7 @@
 						bridge_hub_test_utils::open_bridge_with_storage::<
 							Runtime,
 							XcmOverPolkadotBulletinInstance,
-<<<<<<< HEAD
-						>(locations, HashedLaneId::try_new(1, 2).unwrap(), None)
-=======
-						>(locations, LegacyLaneId([0, 0, 0, 0]))
->>>>>>> cbeb66fb
+						>(locations, LegacyLaneId([0, 0, 0, 0]), None)
 					},
 				)
 				.1

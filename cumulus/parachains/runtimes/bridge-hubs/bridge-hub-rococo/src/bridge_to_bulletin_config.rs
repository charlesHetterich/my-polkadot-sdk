// Copyright (C) Parity Technologies (UK) Ltd.
// This file is part of Cumulus.

// Cumulus is free software: you can redistribute it and/or modify
// it under the terms of the GNU General Public License as published by
// the Free Software Foundation, either version 3 of the License, or
// (at your option) any later version.

// Cumulus is distributed in the hope that it will be useful,
// but WITHOUT ANY WARRANTY; without even the implied warranty of
// MERCHANTABILITY or FITNESS FOR A PARTICULAR PURPOSE.  See the
// GNU General Public License for more details.

// You should have received a copy of the GNU General Public License
// along with Cumulus.  If not, see <http://www.gnu.org/licenses/>.

//! Bridge definitions used on BridgeHubRococo for bridging to Rococo Bulletin.
//!
//! Rococo Bulletin chain will be the 1:1 copy of the Polkadot Bulletin, so we
//! are reusing Polkadot Bulletin chain primitives everywhere here.

use crate::{
	weights, xcm_config::UniversalLocation, BridgeRococoBulletinGrandpa,
	BridgeRococoBulletinMessages, PolkadotXcm, Runtime, RuntimeEvent, XcmOverRococoBulletin,
	XcmRouter,
};
use bp_messages::{
	source_chain::FromBridgedChainMessagesDeliveryProof,
	target_chain::FromBridgedChainMessagesProof, LaneId,
};
use bp_runtime::Chain;
use bridge_runtime_common::{
	extensions::refund_relayer_extension::{
		ActualFeeRefund, RefundBridgedMessages, RefundTransactionExtensionAdapter,
		RefundableMessagesLane,
	},
	messages_xcm_extension::{
		SenderAndLane, XcmAsPlainPayload, XcmBlobHauler, XcmBlobHaulerAdapter,
		XcmBlobMessageDispatch, XcmVersionOfDestAndRemoteBridge,
	},
};

use frame_support::{parameter_types, traits::PalletInfoAccess};
use xcm::{
	latest::prelude::*,
	prelude::{InteriorLocation, NetworkId},
};
use xcm_builder::BridgeBlobDispatcher;

parameter_types! {
	/// Bridge specific chain (network) identifier of the Rococo Bulletin Chain.
	pub const RococoBulletinChainId: bp_runtime::ChainId = bp_polkadot_bulletin::PolkadotBulletin::ID;
	/// Interior location (relative to this runtime) of the with-RococoBulletin messages pallet.
	pub BridgeRococoToRococoBulletinMessagesPalletInstance: InteriorLocation = [
		PalletInstance(<BridgeRococoBulletinMessages as PalletInfoAccess>::index() as u8)
	].into();
	/// Rococo Bulletin Network identifier.
	pub RococoBulletinGlobalConsensusNetwork: NetworkId = NetworkId::PolkadotBulletin;
	/// Relative location of the Rococo Bulletin chain.
	pub RococoBulletinGlobalConsensusNetworkLocation: Location = Location::new(
		2,
		[GlobalConsensus(RococoBulletinGlobalConsensusNetwork::get())]
	);
	/// All active lanes that the current bridge supports.
	pub ActiveOutboundLanesToRococoBulletin: &'static [bp_messages::LaneId]
		= &[XCM_LANE_FOR_ROCOCO_PEOPLE_TO_ROCOCO_BULLETIN];
	/// Lane identifier, used to connect Rococo People and Rococo Bulletin chain.
	pub const RococoPeopleToRococoBulletinMessagesLane: bp_messages::LaneId
		= XCM_LANE_FOR_ROCOCO_PEOPLE_TO_ROCOCO_BULLETIN;

	// see the `FEE_BOOST_PER_RELAY_HEADER` constant get the meaning of this value
	pub PriorityBoostPerRelayHeader: u64 = 58_014_163_614_163;

	/// Priority boost that the registered relayer receives for every additional message in the message
	/// delivery transaction.
	///
	/// It is determined semi-automatically - see `FEE_BOOST_PER_MESSAGE` constant to get the
	/// meaning of this value.
	pub PriorityBoostPerMessage: u64 = 182_044_444_444_444;

	/// Identifier of the sibling Rococo People parachain.
	pub RococoPeopleParaId: cumulus_primitives_core::ParaId = rococo_runtime_constants::system_parachain::PEOPLE_ID.into();
	/// A route (XCM location and bridge lane) that the Rococo People Chain -> Rococo Bulletin Chain
	/// message is following.
	pub FromRococoPeopleToRococoBulletinRoute: SenderAndLane = SenderAndLane::new(
		ParentThen(Parachain(RococoPeopleParaId::get().into()).into()).into(),
		XCM_LANE_FOR_ROCOCO_PEOPLE_TO_ROCOCO_BULLETIN,
	);
	/// All active routes and their destinations.
	pub ActiveLanes: sp_std::vec::Vec<(SenderAndLane, (NetworkId, InteriorLocation))> = sp_std::vec![
			(
				FromRococoPeopleToRococoBulletinRoute::get(),
				(RococoBulletinGlobalConsensusNetwork::get(), Here)
			)
	];

	/// XCM message that is never sent.
	pub NeverSentMessage: Option<Xcm<()>> = None;
}
pub const XCM_LANE_FOR_ROCOCO_PEOPLE_TO_ROCOCO_BULLETIN: LaneId = LaneId([0, 0, 0, 0]);

/// Proof of messages, coming from Rococo Bulletin chain.
pub type FromRococoBulletinMessagesProof =
	FromBridgedChainMessagesProof<bp_polkadot_bulletin::Hash>;
/// Messages delivery proof for Rococo Bridge Hub -> Rococo Bulletin messages.
pub type ToRococoBulletinMessagesDeliveryProof =
	FromBridgedChainMessagesDeliveryProof<bp_polkadot_bulletin::Hash>;

/// Dispatches received XCM messages from other bridge.
type FromRococoBulletinMessageBlobDispatcher = BridgeBlobDispatcher<
	XcmRouter,
	UniversalLocation,
	BridgeRococoToRococoBulletinMessagesPalletInstance,
>;

/// Export XCM messages to be relayed to the other side
pub type ToRococoBulletinHaulBlobExporter = XcmOverRococoBulletin;

pub struct ToRococoBulletinXcmBlobHauler;
impl XcmBlobHauler for ToRococoBulletinXcmBlobHauler {
	type Runtime = Runtime;
	type MessagesInstance = WithRococoBulletinMessagesInstance;
	type ToSourceChainSender = XcmRouter;
	type CongestedMessage = NeverSentMessage;
	type UncongestedMessage = NeverSentMessage;
}

/// On messages delivered callback.
type OnMessagesDeliveredFromRococoBulletin =
	XcmBlobHaulerAdapter<ToRococoBulletinXcmBlobHauler, ActiveLanes>;

<<<<<<< HEAD
/// Messaging Bridge configuration for BridgeHubRococo -> Rococo Bulletin.
pub struct WithRococoBulletinMessageBridge;
impl MessageBridge for WithRococoBulletinMessageBridge {
	// Bulletin chain assumes it is bridged with Polkadot Bridge Hub
	const BRIDGED_MESSAGES_PALLET_NAME: &'static str =
		bp_bridge_hub_polkadot::WITH_BRIDGE_HUB_POLKADOT_MESSAGES_PALLET_NAME;
	type ThisChain = BridgeHubRococo;
	type BridgedChain = RococoBulletin;
	type BridgedHeaderChain = BridgeRococoBulletinGrandpa;
}

/// Maximal outbound payload size of BridgeHubRococo -> RococoBulletin messages.
pub type ToRococoBulletinMaximalOutboundPayloadSize =
	messages::source::FromThisChainMaximalOutboundPayloadSize<WithRococoBulletinMessageBridge>;

/// RococoBulletin chain from message lane point of view.
#[derive(RuntimeDebug, Clone, Copy)]
pub struct RococoBulletin;

impl UnderlyingChainProvider for RococoBulletin {
	type Chain = bp_polkadot_bulletin::PolkadotBulletin;
}

impl messages::BridgedChainWithMessages for RococoBulletin {}

/// Transaction extension that refunds relayers that are delivering messages from the Rococo
/// Bulletin chain.
pub type OnBridgeHubRococoRefundRococoBulletinMessages = RefundTransactionExtensionAdapter<
=======
/// Signed extension that refunds relayers that are delivering messages from the Rococo Bulletin
/// chain.
pub type OnBridgeHubRococoRefundRococoBulletinMessages = RefundSignedExtensionAdapter<
>>>>>>> 4aa29a41
	RefundBridgedMessages<
		Runtime,
		RefundableMessagesLane<
			WithRococoBulletinMessagesInstance,
			RococoPeopleToRococoBulletinMessagesLane,
		>,
		ActualFeeRefund<Runtime>,
		PriorityBoostPerMessage,
		StrOnBridgeHubRococoRefundRococoBulletinMessages,
	>,
>;
bp_runtime::generate_static_str_provider!(OnBridgeHubRococoRefundRococoBulletinMessages);

/// Add XCM messages support for BridgeHubRococo to support Rococo->Rococo Bulletin XCM messages.
pub type WithRococoBulletinMessagesInstance = pallet_bridge_messages::Instance4;
impl pallet_bridge_messages::Config<WithRococoBulletinMessagesInstance> for Runtime {
	type RuntimeEvent = RuntimeEvent;
	type WeightInfo =
		weights::pallet_bridge_messages_rococo_to_rococo_bulletin::WeightInfo<Runtime>;

	type ThisChain = bp_bridge_hub_rococo::BridgeHubRococo;
	type BridgedChain = bp_polkadot_bulletin::PolkadotBulletin;
	type BridgedHeaderChain = BridgeRococoBulletinGrandpa;

	type ActiveOutboundLanes = ActiveOutboundLanesToRococoBulletin;

	type OutboundPayload = XcmAsPlainPayload;

	type InboundPayload = XcmAsPlainPayload;
	type DeliveryPayments = ();

	type DeliveryConfirmationPayments = ();

	type MessageDispatch =
		XcmBlobMessageDispatch<FromRococoBulletinMessageBlobDispatcher, Self::WeightInfo, ()>;
	type OnMessagesDelivered = OnMessagesDeliveredFromRococoBulletin;
}

/// Add support for the export and dispatch of XCM programs.
pub type XcmOverPolkadotBulletinInstance = pallet_xcm_bridge_hub::Instance2;
impl pallet_xcm_bridge_hub::Config<XcmOverPolkadotBulletinInstance> for Runtime {
	type UniversalLocation = UniversalLocation;
	type BridgedNetwork = RococoBulletinGlobalConsensusNetworkLocation;
	type BridgeMessagesPalletInstance = WithRococoBulletinMessagesInstance;
	type MessageExportPrice = ();
	type DestinationVersion =
		XcmVersionOfDestAndRemoteBridge<PolkadotXcm, RococoBulletinGlobalConsensusNetworkLocation>;
	type Lanes = ActiveLanes;
	type LanesSupport = ToRococoBulletinXcmBlobHauler;
}

#[cfg(test)]
mod tests {
	use super::*;
	use crate::bridge_common_config::BridgeGrandpaRococoBulletinInstance;
	use bridge_runtime_common::{
		assert_complete_bridge_types, integrity::check_message_lane_weights,
	};
	use parachains_common::Balance;
	use testnet_parachains_constants::rococo;

	/// Every additional message in the message delivery transaction boosts its priority.
	/// So the priority of transaction with `N+1` messages is larger than priority of
	/// transaction with `N` messages by the `PriorityBoostPerMessage`.
	///
	/// Economically, it is an equivalent of adding tip to the transaction with `N` messages.
	/// The `FEE_BOOST_PER_MESSAGE` constant is the value of this tip.
	///
	/// We want this tip to be large enough (delivery transactions with more messages = less
	/// operational costs and a faster bridge), so this value should be significant.
	const FEE_BOOST_PER_MESSAGE: Balance = 2 * rococo::currency::UNITS;

	// see `FEE_BOOST_PER_MESSAGE` comment
	const FEE_BOOST_PER_RELAY_HEADER: Balance = 2 * rococo::currency::UNITS;

	#[test]
	fn ensure_bridge_hub_rococo_message_lane_weights_are_correct() {
		check_message_lane_weights::<
			bp_bridge_hub_rococo::BridgeHubRococo,
			Runtime,
			WithRococoBulletinMessagesInstance,
		>(
			bp_polkadot_bulletin::EXTRA_STORAGE_PROOF_SIZE,
			bp_bridge_hub_rococo::MAX_UNREWARDED_RELAYERS_IN_CONFIRMATION_TX,
			bp_bridge_hub_rococo::MAX_UNCONFIRMED_MESSAGES_IN_CONFIRMATION_TX,
			true,
		);
	}

	#[test]
	fn ensure_bridge_integrity() {
		assert_complete_bridge_types!(
			runtime: Runtime,
			with_bridged_chain_grandpa_instance: BridgeGrandpaRococoBulletinInstance,
			with_bridged_chain_messages_instance: WithRococoBulletinMessagesInstance,
			this_chain: bp_bridge_hub_rococo::BridgeHubRococo,
			bridged_chain: bp_polkadot_bulletin::PolkadotBulletin,
		);

		// we can't use `assert_complete_bridge_constants` here, because there's a trick with
		// Bulletin chain - it has the same (almost) runtime for Polkadot Bulletin and Rococo
		// Bulletin, so we have to adhere Polkadot names here

		bridge_runtime_common::extensions::priority_calculator::per_relay_header::ensure_priority_boost_is_sane::<
			Runtime,
			BridgeGrandpaRococoBulletinInstance,
			PriorityBoostPerRelayHeader,
		>(FEE_BOOST_PER_RELAY_HEADER);

		bridge_runtime_common::extensions::priority_calculator::per_message::ensure_priority_boost_is_sane::<
			Runtime,
			WithRococoBulletinMessagesInstance,
			PriorityBoostPerMessage,
		>(FEE_BOOST_PER_MESSAGE);

		let expected: InteriorLocation = PalletInstance(
			bp_bridge_hub_rococo::WITH_BRIDGE_ROCOCO_TO_BULLETIN_MESSAGES_PALLET_INDEX,
		)
		.into();

		assert_eq!(BridgeRococoToRococoBulletinMessagesPalletInstance::get(), expected,);
	}
}<|MERGE_RESOLUTION|>--- conflicted
+++ resolved
@@ -129,40 +129,9 @@
 type OnMessagesDeliveredFromRococoBulletin =
 	XcmBlobHaulerAdapter<ToRococoBulletinXcmBlobHauler, ActiveLanes>;
 
-<<<<<<< HEAD
-/// Messaging Bridge configuration for BridgeHubRococo -> Rococo Bulletin.
-pub struct WithRococoBulletinMessageBridge;
-impl MessageBridge for WithRococoBulletinMessageBridge {
-	// Bulletin chain assumes it is bridged with Polkadot Bridge Hub
-	const BRIDGED_MESSAGES_PALLET_NAME: &'static str =
-		bp_bridge_hub_polkadot::WITH_BRIDGE_HUB_POLKADOT_MESSAGES_PALLET_NAME;
-	type ThisChain = BridgeHubRococo;
-	type BridgedChain = RococoBulletin;
-	type BridgedHeaderChain = BridgeRococoBulletinGrandpa;
-}
-
-/// Maximal outbound payload size of BridgeHubRococo -> RococoBulletin messages.
-pub type ToRococoBulletinMaximalOutboundPayloadSize =
-	messages::source::FromThisChainMaximalOutboundPayloadSize<WithRococoBulletinMessageBridge>;
-
-/// RococoBulletin chain from message lane point of view.
-#[derive(RuntimeDebug, Clone, Copy)]
-pub struct RococoBulletin;
-
-impl UnderlyingChainProvider for RococoBulletin {
-	type Chain = bp_polkadot_bulletin::PolkadotBulletin;
-}
-
-impl messages::BridgedChainWithMessages for RococoBulletin {}
-
 /// Transaction extension that refunds relayers that are delivering messages from the Rococo
 /// Bulletin chain.
 pub type OnBridgeHubRococoRefundRococoBulletinMessages = RefundTransactionExtensionAdapter<
-=======
-/// Signed extension that refunds relayers that are delivering messages from the Rococo Bulletin
-/// chain.
-pub type OnBridgeHubRococoRefundRococoBulletinMessages = RefundSignedExtensionAdapter<
->>>>>>> 4aa29a41
 	RefundBridgedMessages<
 		Runtime,
 		RefundableMessagesLane<

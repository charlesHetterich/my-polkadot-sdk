--- conflicted
+++ resolved
@@ -50,10 +50,6 @@
 bp-relayers = { workspace = true }
 bp-runtime = { workspace = true }
 bp-test-utils = { workspace = true }
-<<<<<<< HEAD
-bp-xcm-bridge-hub = { workspace = true }
-=======
->>>>>>> 83db0474
 pallet-bridge-grandpa = { workspace = true }
 pallet-bridge-messages = { features = ["test-helpers"], workspace = true }
 pallet-bridge-parachains = { workspace = true }
@@ -71,10 +67,6 @@
 	"bp-relayers/std",
 	"bp-runtime/std",
 	"bp-test-utils/std",
-<<<<<<< HEAD
-	"bp-xcm-bridge-hub/std",
-=======
->>>>>>> 83db0474
 	"codec/std",
 	"cumulus-pallet-parachain-system/std",
 	"cumulus-pallet-xcmp-queue/std",

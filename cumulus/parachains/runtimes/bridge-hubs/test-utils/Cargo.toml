--- conflicted
+++ resolved
@@ -49,12 +49,9 @@
 bp-relayers = { workspace = true }
 bp-runtime = { workspace = true }
 bp-test-utils = { workspace = true }
-<<<<<<< HEAD
 bp-xcm-bridge = { workspace = true }
-bridge-runtime-common = { workspace = true }
-=======
+# TODO: FAIL-CI - do we need this here? if so, split tests or make them generic
 bp-xcm-bridge-hub = { workspace = true }
->>>>>>> c95e49c4
 pallet-bridge-grandpa = { workspace = true }
 pallet-bridge-messages = { features = ["test-helpers"], workspace = true }
 pallet-bridge-parachains = { workspace = true }
@@ -72,12 +69,8 @@
 	"bp-relayers/std",
 	"bp-runtime/std",
 	"bp-test-utils/std",
-<<<<<<< HEAD
 	"bp-xcm-bridge/std",
-	"bridge-runtime-common/std",
-=======
 	"bp-xcm-bridge-hub/std",
->>>>>>> c95e49c4
 	"codec/std",
 	"cumulus-pallet-parachain-system/std",
 	"cumulus-pallet-xcmp-queue/std",

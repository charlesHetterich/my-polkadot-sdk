// Copyright (C) Parity Technologies (UK) Ltd.
// This file is part of Cumulus.

// Cumulus is free software: you can redistribute it and/or modify
// it under the terms of the GNU General Public License as published by
// the Free Software Foundation, either version 3 of the License, or
// (at your option) any later version.

// Cumulus is distributed in the hope that it will be useful,
// but WITHOUT ANY WARRANTY; without even the implied warranty of
// MERCHANTABILITY or FITNESS FOR A PARTICULAR PURPOSE.  See the
// GNU General Public License for more details.

// You should have received a copy of the GNU General Public License
// along with Cumulus.  If not, see <http://www.gnu.org/licenses/>.

//! # Bridge Hub Westend Runtime
//!
//! This runtime currently supports bridging between:
//! - Rococo <> Westend

#![cfg_attr(not(feature = "std"), no_std)]
// `construct_runtime!` does a lot of recursion and requires us to increase the limit to 256.
#![recursion_limit = "256"]

// Make the WASM binary available.
#[cfg(feature = "std")]
include!(concat!(env!("OUT_DIR"), "/wasm_binary.rs"));

pub mod bridge_common_config;
pub mod bridge_to_rococo_config;
mod weights;
pub mod xcm_config;

use bridge_runtime_common::extensions::{
	check_obsolete_extension::{
		CheckAndBoostBridgeGrandpaTransactions, CheckAndBoostBridgeParachainsTransactions,
	},
	refund_relayer_extension::RefundableParachain,
};
use cumulus_pallet_parachain_system::RelayNumberMonotonicallyIncreases;
use cumulus_primitives_core::ParaId;
use sp_api::impl_runtime_apis;
use sp_core::{crypto::KeyTypeId, OpaqueMetadata};
use sp_runtime::{
	create_runtime_str, generic, impl_opaque_keys,
	traits::Block as BlockT,
	transaction_validity::{TransactionSource, TransactionValidity},
	ApplyExtrinsicResult,
};

use sp_std::prelude::*;
#[cfg(feature = "std")]
use sp_version::NativeVersion;
use sp_version::RuntimeVersion;

use bridge_hub_common::{
	message_queue::{NarrowOriginToSibling, ParaIdToSibling},
	AggregateMessageOrigin,
};
use frame_support::{
	construct_runtime, derive_impl,
	dispatch::DispatchClass,
	genesis_builder_helper::{build_state, get_preset},
	parameter_types,
	traits::{ConstBool, ConstU32, ConstU64, ConstU8, Get, TransformOrigin},
	weights::{ConstantMultiplier, Weight},
	PalletId,
};
use frame_system::{
	limits::{BlockLength, BlockWeights},
	EnsureRoot,
};
pub use sp_consensus_aura::sr25519::AuthorityId as AuraId;
pub use sp_runtime::{MultiAddress, Perbill, Permill};
use xcm_config::{XcmOriginToTransactDispatchOrigin, XcmRouter};

use bp_runtime::HeaderId;

#[cfg(any(feature = "std", test))]
pub use sp_runtime::BuildStorage;

use polkadot_runtime_common::{BlockHashCount, SlowAdjustingFeeUpdate};
use xcm::latest::prelude::*;

use weights::{BlockExecutionWeight, ExtrinsicBaseWeight, RocksDbWeight};

use parachains_common::{
	impls::DealWithFees, AccountId, Balance, BlockNumber, Hash, Header, Nonce, Signature,
	AVERAGE_ON_INITIALIZE_RATIO, NORMAL_DISPATCH_RATIO,
};
use testnet_parachains_constants::westend::{consensus::*, currency::*, fee::WeightToFee, time::*};

/// The address format for describing accounts.
pub type Address = MultiAddress<AccountId, ()>;

/// Block type as expected by this runtime.
pub type Block = generic::Block<Header, UncheckedExtrinsic>;

/// A Block signed with a Justification
pub type SignedBlock = generic::SignedBlock<Block>;

/// BlockId type as expected by this runtime.
pub type BlockId = generic::BlockId<Block>;

/// The SignedExtension to the basic transaction logic.
pub type SignedExtra = (
	frame_system::CheckNonZeroSender<Runtime>,
	frame_system::CheckSpecVersion<Runtime>,
	frame_system::CheckTxVersion<Runtime>,
	frame_system::CheckGenesis<Runtime>,
	frame_system::CheckEra<Runtime>,
	frame_system::CheckNonce<Runtime>,
	frame_system::CheckWeight<Runtime>,
	pallet_transaction_payment::ChargeTransactionPayment<Runtime>,
	BridgeRejectObsoleteHeadersAndMessages,
	(bridge_to_rococo_config::OnBridgeHubWestendRefundBridgeHubRococoMessages,),
	cumulus_primitives_storage_weight_reclaim::StorageWeightReclaim<Runtime>,
);

/// Unchecked extrinsic type as expected by this runtime.
pub type UncheckedExtrinsic =
	generic::UncheckedExtrinsic<Address, RuntimeCall, Signature, SignedExtra>;

/// Migrations to apply on runtime upgrade.
pub type Migrations = (
	pallet_collator_selection::migration::v2::MigrationToV2<Runtime>,
	pallet_multisig::migrations::v1::MigrateToV1<Runtime>,
	InitStorageVersions,
	// unreleased
	cumulus_pallet_xcmp_queue::migration::v4::MigrationToV4<Runtime>,
	// permanent
	pallet_xcm::migration::MigrateToLatestXcmVersion<Runtime>,
);

/// Migration to initialize storage versions for pallets added after genesis.
///
/// Ideally this would be done automatically (see
/// <https://github.com/paritytech/polkadot-sdk/pull/1297>), but it probably won't be ready for some
/// time and it's beneficial to get try-runtime-cli on-runtime-upgrade checks into the CI, so we're
/// doing it manually.
pub struct InitStorageVersions;

impl frame_support::traits::OnRuntimeUpgrade for InitStorageVersions {
	fn on_runtime_upgrade() -> Weight {
		use frame_support::traits::{GetStorageVersion, StorageVersion};
		use sp_runtime::traits::Saturating;

		let mut writes = 0;

		if PolkadotXcm::on_chain_storage_version() == StorageVersion::new(0) {
			PolkadotXcm::in_code_storage_version().put::<PolkadotXcm>();
			writes.saturating_inc();
		}

		if Balances::on_chain_storage_version() == StorageVersion::new(0) {
			Balances::in_code_storage_version().put::<Balances>();
			writes.saturating_inc();
		}

		<Runtime as frame_system::Config>::DbWeight::get().reads_writes(2, writes)
	}
}

/// Executive: handles dispatch to the various modules.
pub type Executive = frame_executive::Executive<
	Runtime,
	Block,
	frame_system::ChainContext<Runtime>,
	Runtime,
	AllPalletsWithSystem,
	Migrations,
>;

impl_opaque_keys! {
	pub struct SessionKeys {
		pub aura: Aura,
	}
}

#[sp_version::runtime_version]
pub const VERSION: RuntimeVersion = RuntimeVersion {
	spec_name: create_runtime_str!("bridge-hub-westend"),
	impl_name: create_runtime_str!("bridge-hub-westend"),
	authoring_version: 1,
	spec_version: 1_010_000,
	impl_version: 0,
	apis: RUNTIME_API_VERSIONS,
	transaction_version: 4,
	state_version: 1,
};

/// The version information used to identify this runtime when compiled natively.
#[cfg(feature = "std")]
pub fn native_version() -> NativeVersion {
	NativeVersion { runtime_version: VERSION, can_author_with: Default::default() }
}

parameter_types! {
	pub const Version: RuntimeVersion = VERSION;
	pub RuntimeBlockLength: BlockLength =
		BlockLength::max_with_normal_ratio(5 * 1024 * 1024, NORMAL_DISPATCH_RATIO);
	pub RuntimeBlockWeights: BlockWeights = BlockWeights::builder()
		.base_block(BlockExecutionWeight::get())
		.for_class(DispatchClass::all(), |weights| {
			weights.base_extrinsic = ExtrinsicBaseWeight::get();
		})
		.for_class(DispatchClass::Normal, |weights| {
			weights.max_total = Some(NORMAL_DISPATCH_RATIO * MAXIMUM_BLOCK_WEIGHT);
		})
		.for_class(DispatchClass::Operational, |weights| {
			weights.max_total = Some(MAXIMUM_BLOCK_WEIGHT);
			// Operational transactions have some extra reserved space, so that they
			// are included even if block reached `MAXIMUM_BLOCK_WEIGHT`.
			weights.reserved = Some(
				MAXIMUM_BLOCK_WEIGHT - NORMAL_DISPATCH_RATIO * MAXIMUM_BLOCK_WEIGHT
			);
		})
		.avg_block_initialization(AVERAGE_ON_INITIALIZE_RATIO)
		.build_or_panic();
	pub const SS58Prefix: u16 = 42;
}

// Configure FRAME pallets to include in runtime.

#[derive_impl(frame_system::config_preludes::ParaChainDefaultConfig)]
impl frame_system::Config for Runtime {
	/// The identifier used to distinguish between accounts.
	type AccountId = AccountId;
	/// The index type for storing how many extrinsics an account has signed.
	type Nonce = Nonce;
	/// The type for hashing blocks and tries.
	type Hash = Hash;
	/// The block type.
	type Block = Block;
	/// Maximum number of block number to block hash mappings to keep (oldest pruned first).
	type BlockHashCount = BlockHashCount;
	/// Runtime version.
	type Version = Version;
	/// The data to be stored in an account.
	type AccountData = pallet_balances::AccountData<Balance>;
	/// The weight of database operations that the runtime can invoke.
	type DbWeight = RocksDbWeight;
	/// Weight information for the extrinsics of this pallet.
	type SystemWeightInfo = weights::frame_system::WeightInfo<Runtime>;
	/// Block & extrinsics weights: base values and limits.
	type BlockWeights = RuntimeBlockWeights;
	/// The maximum length of a block (in bytes).
	type BlockLength = RuntimeBlockLength;
	/// This is used as an identifier of the chain. 42 is the generic substrate prefix.
	type SS58Prefix = SS58Prefix;
	/// The action to take on a Runtime Upgrade
	type OnSetCode = cumulus_pallet_parachain_system::ParachainSetCode<Self>;
	type MaxConsumers = frame_support::traits::ConstU32<16>;
}

impl pallet_timestamp::Config for Runtime {
	/// A timestamp: milliseconds since the unix epoch.
	type Moment = u64;
	type OnTimestampSet = Aura;
	type MinimumPeriod = ConstU64<0>;
	type WeightInfo = weights::pallet_timestamp::WeightInfo<Runtime>;
}

impl pallet_authorship::Config for Runtime {
	type FindAuthor = pallet_session::FindAccountFromAuthorIndex<Self, Aura>;
	type EventHandler = (CollatorSelection,);
}

parameter_types! {
	pub const ExistentialDeposit: Balance = EXISTENTIAL_DEPOSIT;
}

impl pallet_balances::Config for Runtime {
	/// The type for recording an account's balance.
	type Balance = Balance;
	type DustRemoval = ();
	/// The ubiquitous event type.
	type RuntimeEvent = RuntimeEvent;
	type ExistentialDeposit = ExistentialDeposit;
	type AccountStore = System;
	type WeightInfo = weights::pallet_balances::WeightInfo<Runtime>;
	type MaxLocks = ConstU32<50>;
	type MaxReserves = ConstU32<50>;
	type ReserveIdentifier = [u8; 8];
	type RuntimeHoldReason = RuntimeHoldReason;
	type RuntimeFreezeReason = RuntimeFreezeReason;
	type FreezeIdentifier = ();
	type MaxFreezes = ConstU32<0>;
}

parameter_types! {
	/// Relay Chain `TransactionByteFee` / 10
	pub const TransactionByteFee: Balance = MILLICENTS;
}

impl pallet_transaction_payment::Config for Runtime {
	type RuntimeEvent = RuntimeEvent;
	type OnChargeTransaction =
		pallet_transaction_payment::FungibleAdapter<Balances, DealWithFees<Runtime>>;
	type OperationalFeeMultiplier = ConstU8<5>;
	type WeightToFee = WeightToFee;
	type LengthToFee = ConstantMultiplier<Balance, TransactionByteFee>;
	type FeeMultiplierUpdate = SlowAdjustingFeeUpdate<Self>;
}

parameter_types! {
	pub const ReservedXcmpWeight: Weight = MAXIMUM_BLOCK_WEIGHT.saturating_div(4);
	pub const ReservedDmpWeight: Weight = MAXIMUM_BLOCK_WEIGHT.saturating_div(4);
}

impl cumulus_pallet_parachain_system::Config for Runtime {
	type WeightInfo = weights::cumulus_pallet_parachain_system::WeightInfo<Runtime>;
	type RuntimeEvent = RuntimeEvent;
	type OnSystemEvent = ();
	type SelfParaId = parachain_info::Pallet<Runtime>;
	type OutboundXcmpMessageSource = XcmpQueue;
	type DmpQueue = frame_support::traits::EnqueueWithOrigin<MessageQueue, RelayOrigin>;
	type ReservedDmpWeight = ReservedDmpWeight;
	type XcmpMessageHandler = XcmpQueue;
	type ReservedXcmpWeight = ReservedXcmpWeight;
	type CheckAssociatedRelayNumber = RelayNumberMonotonicallyIncreases;
	type ConsensusHook = ConsensusHook;
}

type ConsensusHook = cumulus_pallet_aura_ext::FixedVelocityConsensusHook<
	Runtime,
	RELAY_CHAIN_SLOT_DURATION_MILLIS,
	BLOCK_PROCESSING_VELOCITY,
	UNINCLUDED_SEGMENT_CAPACITY,
>;

impl parachain_info::Config for Runtime {}

parameter_types! {
	pub MessageQueueServiceWeight: Weight = Perbill::from_percent(35) * RuntimeBlockWeights::get().max_block;
}

impl pallet_message_queue::Config for Runtime {
	type RuntimeEvent = RuntimeEvent;
	type WeightInfo = weights::pallet_message_queue::WeightInfo<Runtime>;
	#[cfg(feature = "runtime-benchmarks")]
	type MessageProcessor =
		pallet_message_queue::mock_helpers::NoopMessageProcessor<AggregateMessageOrigin>;
	#[cfg(not(feature = "runtime-benchmarks"))]
	type MessageProcessor = xcm_builder::ProcessXcmMessage<
		AggregateMessageOrigin,
		xcm_executor::XcmExecutor<xcm_config::XcmConfig>,
		RuntimeCall,
	>;
	type Size = u32;
	// The XCMP queue pallet is only ever able to handle the `Sibling(ParaId)` origin:
	type QueueChangeHandler = NarrowOriginToSibling<XcmpQueue>;
	type QueuePausedQuery = NarrowOriginToSibling<XcmpQueue>;
	type HeapSize = sp_core::ConstU32<{ 64 * 1024 }>;
	type MaxStale = sp_core::ConstU32<8>;
	type ServiceWeight = MessageQueueServiceWeight;
	type IdleMaxServiceWeight = MessageQueueServiceWeight;
}

impl cumulus_pallet_aura_ext::Config for Runtime {}

parameter_types! {
	/// The asset ID for the asset that we use to pay for message delivery fees.
	pub FeeAssetId: AssetId = AssetId(xcm_config::WestendLocation::get());
	/// The base fee for the message delivery fees.
	pub const BaseDeliveryFee: u128 = CENTS.saturating_mul(3);
}

pub type PriceForSiblingParachainDelivery = polkadot_runtime_common::xcm_sender::ExponentialPrice<
	FeeAssetId,
	BaseDeliveryFee,
	TransactionByteFee,
	XcmpQueue,
>;

impl cumulus_pallet_xcmp_queue::Config for Runtime {
	type RuntimeEvent = RuntimeEvent;
	type ChannelInfo = ParachainSystem;
	type VersionWrapper = PolkadotXcm;
	type XcmpQueue = TransformOrigin<MessageQueue, AggregateMessageOrigin, ParaId, ParaIdToSibling>;
	type MaxInboundSuspended = sp_core::ConstU32<1_000>;
	type ControllerOrigin = EnsureRoot<AccountId>;
	type ControllerOriginConverter = XcmOriginToTransactDispatchOrigin;
	type WeightInfo = weights::cumulus_pallet_xcmp_queue::WeightInfo<Runtime>;
	type PriceForSiblingDelivery = PriceForSiblingParachainDelivery;
}

parameter_types! {
	pub const RelayOrigin: AggregateMessageOrigin = AggregateMessageOrigin::Parent;
}

pub const PERIOD: u32 = 6 * HOURS;
pub const OFFSET: u32 = 0;

impl pallet_session::Config for Runtime {
	type RuntimeEvent = RuntimeEvent;
	type ValidatorId = <Self as frame_system::Config>::AccountId;
	// we don't have stash and controller, thus we don't need the convert as well.
	type ValidatorIdOf = pallet_collator_selection::IdentityCollator;
	type ShouldEndSession = pallet_session::PeriodicSessions<ConstU32<PERIOD>, ConstU32<OFFSET>>;
	type NextSessionRotation = pallet_session::PeriodicSessions<ConstU32<PERIOD>, ConstU32<OFFSET>>;
	type SessionManager = CollatorSelection;
	// Essentially just Aura, but let's be pedantic.
	type SessionHandler = <SessionKeys as sp_runtime::traits::OpaqueKeys>::KeyTypeIdProviders;
	type Keys = SessionKeys;
	type WeightInfo = weights::pallet_session::WeightInfo<Runtime>;
}

impl pallet_aura::Config for Runtime {
	type AuthorityId = AuraId;
	type DisabledValidators = ();
	type MaxAuthorities = ConstU32<100_000>;
	type AllowMultipleBlocksPerSlot = ConstBool<true>;
	type SlotDuration = ConstU64<SLOT_DURATION>;
}

parameter_types! {
	pub const PotId: PalletId = PalletId(*b"PotStake");
	pub const SessionLength: BlockNumber = 6 * HOURS;
}

pub type CollatorSelectionUpdateOrigin = EnsureRoot<AccountId>;

impl pallet_collator_selection::Config for Runtime {
	type RuntimeEvent = RuntimeEvent;
	type Currency = Balances;
	type UpdateOrigin = CollatorSelectionUpdateOrigin;
	type PotId = PotId;
	type MaxCandidates = ConstU32<100>;
	type MinEligibleCollators = ConstU32<4>;
	type MaxInvulnerables = ConstU32<20>;
	// should be a multiple of session or things will get inconsistent
	type KickThreshold = ConstU32<PERIOD>;
	type ValidatorId = <Self as frame_system::Config>::AccountId;
	type ValidatorIdOf = pallet_collator_selection::IdentityCollator;
	type ValidatorRegistration = Session;
	type WeightInfo = weights::pallet_collator_selection::WeightInfo<Runtime>;
}

parameter_types! {
	// One storage item; key size is 32; value is size 4+4+16+32 bytes = 56 bytes.
	pub const DepositBase: Balance = deposit(1, 88);
	// Additional storage item size of 32 bytes.
	pub const DepositFactor: Balance = deposit(0, 32);
}

impl pallet_multisig::Config for Runtime {
	type RuntimeEvent = RuntimeEvent;
	type RuntimeCall = RuntimeCall;
	type Currency = Balances;
	type DepositBase = DepositBase;
	type DepositFactor = DepositFactor;
	type MaxSignatories = ConstU32<100>;
	type WeightInfo = weights::pallet_multisig::WeightInfo<Runtime>;
}

impl pallet_utility::Config for Runtime {
	type RuntimeEvent = RuntimeEvent;
	type RuntimeCall = RuntimeCall;
	type PalletsOrigin = OriginCaller;
	type WeightInfo = weights::pallet_utility::WeightInfo<Runtime>;
}

// Create the runtime by composing the FRAME pallets that were previously configured.
construct_runtime!(
	pub enum Runtime
	{
		// System support stuff.
		System: frame_system = 0,
		ParachainSystem: cumulus_pallet_parachain_system = 1,
		Timestamp: pallet_timestamp = 2,
		ParachainInfo: parachain_info = 3,

		// Monetary stuff.
		Balances: pallet_balances = 10,
		TransactionPayment: pallet_transaction_payment = 11,

		// Collator support. The order of these 4 are important and shall not change.
		Authorship: pallet_authorship = 20,
		CollatorSelection: pallet_collator_selection = 21,
		Session: pallet_session = 22,
		Aura: pallet_aura = 23,
		AuraExt: cumulus_pallet_aura_ext = 24,

		// XCM helpers.
		XcmpQueue: cumulus_pallet_xcmp_queue = 30,
		PolkadotXcm: pallet_xcm = 31,
		CumulusXcm: cumulus_pallet_xcm = 32,

		// Handy utilities.
		Utility: pallet_utility = 40,
		Multisig: pallet_multisig = 36,

		// Bridging stuff.
		BridgeRelayers: pallet_bridge_relayers = 41,
		BridgeRococoGrandpa: pallet_bridge_grandpa::<Instance1> = 42,
		BridgeRococoParachains: pallet_bridge_parachains::<Instance1> = 43,
		BridgeRococoMessages: pallet_bridge_messages::<Instance1> = 44,
		XcmOverBridgeHubRococo: pallet_xcm_bridge_hub::<Instance1> = 45,

		// Message Queue. Importantly, is registered last so that messages are processed after
		// the `on_initialize` hooks of bridging pallets.
		MessageQueue: pallet_message_queue = 250,
	}
);

bridge_runtime_common::generate_bridge_reject_obsolete_headers_and_messages! {
	RuntimeCall, AccountId,
	// Grandpa
	CheckAndBoostBridgeGrandpaTransactions<
		Runtime,
		bridge_to_rococo_config::BridgeGrandpaRococoInstance,
		bridge_to_rococo_config::PriorityBoostPerRelayHeader,
		xcm_config::TreasuryAccount,
	>,
	// Parachains
	CheckAndBoostBridgeParachainsTransactions<
		Runtime,
		RefundableParachain<
			bridge_to_rococo_config::BridgeParachainRococoInstance,
			bp_bridge_hub_rococo::BridgeHubRococo,
		>,
		bridge_to_rococo_config::PriorityBoostPerParachainHeader,
		xcm_config::TreasuryAccount,
	>,
	// Messages
	BridgeRococoMessages
}

#[cfg(feature = "runtime-benchmarks")]
mod benches {
	frame_benchmarking::define_benchmarks!(
		[frame_system, SystemBench::<Runtime>]
		[pallet_balances, Balances]
		[pallet_message_queue, MessageQueue]
		[pallet_multisig, Multisig]
		[pallet_session, SessionBench::<Runtime>]
		[pallet_utility, Utility]
		[pallet_timestamp, Timestamp]
		[pallet_collator_selection, CollatorSelection]
		[cumulus_pallet_parachain_system, ParachainSystem]
		[cumulus_pallet_xcmp_queue, XcmpQueue]
		// XCM
		[pallet_xcm, PalletXcmExtrinsicsBenchmark::<Runtime>]
		// NOTE: Make sure you point to the individual modules below.
		[pallet_xcm_benchmarks::fungible, XcmBalances]
		[pallet_xcm_benchmarks::generic, XcmGeneric]
		// Bridge pallets
		[pallet_bridge_relayers, BridgeRelayersBench::<Runtime>]
		[pallet_bridge_grandpa, RococoFinality]
		[pallet_bridge_parachains, WithinRococo]
		[pallet_bridge_messages, WestendToRococo]
	);
}

impl_runtime_apis! {
	impl sp_consensus_aura::AuraApi<Block, AuraId> for Runtime {
		fn slot_duration() -> sp_consensus_aura::SlotDuration {
			sp_consensus_aura::SlotDuration::from_millis(SLOT_DURATION)
		}

		fn authorities() -> Vec<AuraId> {
			pallet_aura::Authorities::<Runtime>::get().into_inner()
		}
	}

	impl cumulus_primitives_aura::AuraUnincludedSegmentApi<Block> for Runtime {
		fn can_build_upon(
			included_hash: <Block as BlockT>::Hash,
			slot: cumulus_primitives_aura::Slot,
		) -> bool {
			ConsensusHook::can_build_upon(included_hash, slot)
		}
	}

	impl sp_api::Core<Block> for Runtime {
		fn version() -> RuntimeVersion {
			VERSION
		}

		fn execute_block(block: Block) {
			Executive::execute_block(block)
		}

		fn initialize_block(header: &<Block as BlockT>::Header) -> sp_runtime::ExtrinsicInclusionMode {
			Executive::initialize_block(header)
		}
	}

	impl sp_api::Metadata<Block> for Runtime {
		fn metadata() -> OpaqueMetadata {
			OpaqueMetadata::new(Runtime::metadata().into())
		}

		fn metadata_at_version(version: u32) -> Option<OpaqueMetadata> {
			Runtime::metadata_at_version(version)
		}

		fn metadata_versions() -> sp_std::vec::Vec<u32> {
			Runtime::metadata_versions()
		}
	}

	impl sp_block_builder::BlockBuilder<Block> for Runtime {
		fn apply_extrinsic(extrinsic: <Block as BlockT>::Extrinsic) -> ApplyExtrinsicResult {
			Executive::apply_extrinsic(extrinsic)
		}

		fn finalize_block() -> <Block as BlockT>::Header {
			Executive::finalize_block()
		}

		fn inherent_extrinsics(data: sp_inherents::InherentData) -> Vec<<Block as BlockT>::Extrinsic> {
			data.create_extrinsics()
		}

		fn check_inherents(
			block: Block,
			data: sp_inherents::InherentData,
		) -> sp_inherents::CheckInherentsResult {
			data.check_extrinsics(&block)
		}
	}

	impl sp_transaction_pool::runtime_api::TaggedTransactionQueue<Block> for Runtime {
		fn validate_transaction(
			source: TransactionSource,
			tx: <Block as BlockT>::Extrinsic,
			block_hash: <Block as BlockT>::Hash,
		) -> TransactionValidity {
			Executive::validate_transaction(source, tx, block_hash)
		}
	}

	impl sp_offchain::OffchainWorkerApi<Block> for Runtime {
		fn offchain_worker(header: &<Block as BlockT>::Header) {
			Executive::offchain_worker(header)
		}
	}

	impl sp_session::SessionKeys<Block> for Runtime {
		fn generate_session_keys(seed: Option<Vec<u8>>) -> Vec<u8> {
			SessionKeys::generate(seed)
		}

		fn decode_session_keys(
			encoded: Vec<u8>,
		) -> Option<Vec<(Vec<u8>, KeyTypeId)>> {
			SessionKeys::decode_into_raw_public_keys(&encoded)
		}
	}

	impl frame_system_rpc_runtime_api::AccountNonceApi<Block, AccountId, Nonce> for Runtime {
		fn account_nonce(account: AccountId) -> Nonce {
			System::account_nonce(account)
		}
	}

	impl pallet_transaction_payment_rpc_runtime_api::TransactionPaymentApi<Block, Balance> for Runtime {
		fn query_info(
			uxt: <Block as BlockT>::Extrinsic,
			len: u32,
		) -> pallet_transaction_payment_rpc_runtime_api::RuntimeDispatchInfo<Balance> {
			TransactionPayment::query_info(uxt, len)
		}
		fn query_fee_details(
			uxt: <Block as BlockT>::Extrinsic,
			len: u32,
		) -> pallet_transaction_payment::FeeDetails<Balance> {
			TransactionPayment::query_fee_details(uxt, len)
		}
		fn query_weight_to_fee(weight: Weight) -> Balance {
			TransactionPayment::weight_to_fee(weight)
		}
		fn query_length_to_fee(length: u32) -> Balance {
			TransactionPayment::length_to_fee(length)
		}
	}

	impl pallet_transaction_payment_rpc_runtime_api::TransactionPaymentCallApi<Block, Balance, RuntimeCall>
		for Runtime
	{
		fn query_call_info(
			call: RuntimeCall,
			len: u32,
		) -> pallet_transaction_payment::RuntimeDispatchInfo<Balance> {
			TransactionPayment::query_call_info(call, len)
		}
		fn query_call_fee_details(
			call: RuntimeCall,
			len: u32,
		) -> pallet_transaction_payment::FeeDetails<Balance> {
			TransactionPayment::query_call_fee_details(call, len)
		}
		fn query_weight_to_fee(weight: Weight) -> Balance {
			TransactionPayment::weight_to_fee(weight)
		}
		fn query_length_to_fee(length: u32) -> Balance {
			TransactionPayment::length_to_fee(length)
		}
	}

	impl cumulus_primitives_core::CollectCollationInfo<Block> for Runtime {
		fn collect_collation_info(header: &<Block as BlockT>::Header) -> cumulus_primitives_core::CollationInfo {
			ParachainSystem::collect_collation_info(header)
		}
	}

	impl bp_rococo::RococoFinalityApi<Block> for Runtime {
		fn best_finalized() -> Option<HeaderId<bp_rococo::Hash, bp_rococo::BlockNumber>> {
			BridgeRococoGrandpa::best_finalized()
		}
<<<<<<< HEAD
		fn compatible_relayer_version() -> bp_runtime::RelayerVersion {
			BridgeRococoGrandpa::compatible_relayer_version()
=======
		fn free_headers_interval() -> Option<bp_rococo::BlockNumber> {
			<Runtime as pallet_bridge_grandpa::Config<
				bridge_to_rococo_config::BridgeGrandpaRococoInstance
			>>::FreeHeadersInterval::get()
>>>>>>> e5a93fbc
		}
		fn synced_headers_grandpa_info(
		) -> Vec<bp_header_chain::StoredHeaderGrandpaInfo<bp_rococo::Header>> {
			BridgeRococoGrandpa::synced_headers_grandpa_info()
		}
	}

	impl bp_bridge_hub_rococo::BridgeHubRococoFinalityApi<Block> for Runtime {
		fn best_finalized() -> Option<HeaderId<Hash, BlockNumber>> {
			BridgeRococoParachains::best_parachain_head_id::<
				bp_bridge_hub_rococo::BridgeHubRococo
			>().unwrap_or(None)
		}
<<<<<<< HEAD
		fn compatible_relayer_version() -> bp_runtime::RelayerVersion {
			BridgeRococoParachains::compatible_relayer_version()
=======
		fn free_headers_interval() -> Option<bp_bridge_hub_rococo::BlockNumber> {
			// "free interval" is not currently used for parachains
			None
>>>>>>> e5a93fbc
		}
	}

	impl bp_bridge_hub_rococo::FromBridgeHubRococoInboundLaneApi<Block> for Runtime {
		fn message_details(
			lane: bp_messages::LaneId,
			messages: Vec<(bp_messages::MessagePayload, bp_messages::OutboundMessageDetails)>,
		) -> Vec<bp_messages::InboundMessageDetails> {
			bridge_runtime_common::messages_api::inbound_message_details::<
				Runtime,
				bridge_to_rococo_config::WithBridgeHubRococoMessagesInstance,
			>(lane, messages)
		}
		fn compatible_relayer_version() -> bp_runtime::RelayerVersion {
			BridgeRococoMessages::compatible_relayer_version()
		}
	}

	impl bp_bridge_hub_rococo::ToBridgeHubRococoOutboundLaneApi<Block> for Runtime {
		fn message_details(
			lane: bp_messages::LaneId,
			begin: bp_messages::MessageNonce,
			end: bp_messages::MessageNonce,
		) -> Vec<bp_messages::OutboundMessageDetails> {
			bridge_runtime_common::messages_api::outbound_message_details::<
				Runtime,
				bridge_to_rococo_config::WithBridgeHubRococoMessagesInstance,
			>(lane, begin, end)
		}
	}

	#[cfg(feature = "try-runtime")]
	impl frame_try_runtime::TryRuntime<Block> for Runtime {
		fn on_runtime_upgrade(checks: frame_try_runtime::UpgradeCheckSelect) -> (Weight, Weight) {
			let weight = Executive::try_runtime_upgrade(checks).unwrap();
			(weight, RuntimeBlockWeights::get().max_block)
		}

		fn execute_block(
			block: Block,
			state_root_check: bool,
			signature_check: bool,
			select: frame_try_runtime::TryStateSelect,
		) -> Weight {
			// NOTE: intentional unwrap: we don't want to propagate the error backwards, and want to
			// have a backtrace here.
			Executive::try_execute_block(block, state_root_check, signature_check, select).unwrap()
		}
	}

	#[cfg(feature = "runtime-benchmarks")]
	impl frame_benchmarking::Benchmark<Block> for Runtime {
		fn benchmark_metadata(extra: bool) -> (
			Vec<frame_benchmarking::BenchmarkList>,
			Vec<frame_support::traits::StorageInfo>,
		) {
			use frame_benchmarking::{Benchmarking, BenchmarkList};
			use frame_support::traits::StorageInfoTrait;
			use frame_system_benchmarking::Pallet as SystemBench;
			use cumulus_pallet_session_benchmarking::Pallet as SessionBench;
			use pallet_xcm::benchmarking::Pallet as PalletXcmExtrinsicsBenchmark;

			// This is defined once again in dispatch_benchmark, because list_benchmarks!
			// and add_benchmarks! are macros exported by define_benchmarks! macros and those types
			// are referenced in that call.
			type XcmBalances = pallet_xcm_benchmarks::fungible::Pallet::<Runtime>;
			type XcmGeneric = pallet_xcm_benchmarks::generic::Pallet::<Runtime>;

			use pallet_bridge_relayers::benchmarking::Pallet as BridgeRelayersBench;
			// Change weight file names.
			type RococoFinality = BridgeRococoGrandpa;
			type WithinRococo = pallet_bridge_parachains::benchmarking::Pallet::<Runtime, bridge_to_rococo_config::BridgeParachainRococoInstance>;
			type WestendToRococo = pallet_bridge_messages::benchmarking::Pallet ::<Runtime, bridge_to_rococo_config::WithBridgeHubRococoMessagesInstance>;

			let mut list = Vec::<BenchmarkList>::new();
			list_benchmarks!(list, extra);

			let storage_info = AllPalletsWithSystem::storage_info();
			(list, storage_info)
		}

		fn dispatch_benchmark(
			config: frame_benchmarking::BenchmarkConfig
		) -> Result<Vec<frame_benchmarking::BenchmarkBatch>, sp_runtime::RuntimeString> {
			use frame_benchmarking::{Benchmarking, BenchmarkBatch, BenchmarkError};
			use sp_storage::TrackedStorageKey;

			use frame_system_benchmarking::Pallet as SystemBench;
			impl frame_system_benchmarking::Config for Runtime {
				fn setup_set_code_requirements(code: &sp_std::vec::Vec<u8>) -> Result<(), BenchmarkError> {
					ParachainSystem::initialize_for_set_code_benchmark(code.len() as u32);
					Ok(())
				}

				fn verify_set_code() {
					System::assert_last_event(cumulus_pallet_parachain_system::Event::<Runtime>::ValidationFunctionStored.into());
				}
			}

			use cumulus_pallet_session_benchmarking::Pallet as SessionBench;
			impl cumulus_pallet_session_benchmarking::Config for Runtime {}

			use pallet_xcm::benchmarking::Pallet as PalletXcmExtrinsicsBenchmark;
			impl pallet_xcm::benchmarking::Config for Runtime {
				type DeliveryHelper = cumulus_primitives_utility::ToParentDeliveryHelper<
					xcm_config::XcmConfig,
					ExistentialDepositAsset,
					xcm_config::PriceForParentDelivery,
				>;

				fn reachable_dest() -> Option<Location> {
					Some(Parent.into())
				}

				fn teleportable_asset_and_dest() -> Option<(Asset, Location)> {
					// Relay/native token can be teleported between BH and Relay.
					Some((
						Asset {
							fun: Fungible(ExistentialDeposit::get()),
							id: AssetId(Parent.into())
						},
						Parent.into(),
					))
				}

				fn reserve_transferable_asset_and_dest() -> Option<(Asset, Location)> {
					// Reserve transfers are disabled on BH.
					None
				}

				fn set_up_complex_asset_transfer(
				) -> Option<(Assets, u32, Location, Box<dyn FnOnce()>)> {
					// BH only supports teleports to system parachain.
					// Relay/native token can be teleported between BH and Relay.
					let native_location = Parent.into();
					let dest = Parent.into();
					pallet_xcm::benchmarking::helpers::native_teleport_as_asset_transfer::<Runtime>(
						native_location,
						dest
					)
				}

				fn get_asset() -> Asset {
					Asset {
						id: AssetId(Location::parent()),
						fun: Fungible(ExistentialDeposit::get()),
					}
				}
			}

			use xcm::latest::prelude::*;
			use xcm_config::WestendLocation;

			parameter_types! {
				pub ExistentialDepositAsset: Option<Asset> = Some((
					WestendLocation::get(),
					ExistentialDeposit::get()
				).into());
			}

			impl pallet_xcm_benchmarks::Config for Runtime {
				type XcmConfig = xcm_config::XcmConfig;
				type AccountIdConverter = xcm_config::LocationToAccountId;
				type DeliveryHelper = cumulus_primitives_utility::ToParentDeliveryHelper<
					xcm_config::XcmConfig,
					ExistentialDepositAsset,
					xcm_config::PriceForParentDelivery,
				>;
				fn valid_destination() -> Result<Location, BenchmarkError> {
					Ok(WestendLocation::get())
				}
				fn worst_case_holding(_depositable_count: u32) -> Assets {
					// just assets according to relay chain.
					let assets: Vec<Asset> = vec![
						Asset {
							id: AssetId(WestendLocation::get()),
							fun: Fungible(1_000_000 * UNITS),
						}
					];
					assets.into()
				}
			}

			parameter_types! {
				pub const TrustedTeleporter: Option<(Location, Asset)> = Some((
					WestendLocation::get(),
					Asset { fun: Fungible(UNITS), id: AssetId(WestendLocation::get()) },
				));
				pub const CheckedAccount: Option<(AccountId, xcm_builder::MintLocation)> = None;
				pub const TrustedReserve: Option<(Location, Asset)> = None;
			}

			impl pallet_xcm_benchmarks::fungible::Config for Runtime {
				type TransactAsset = Balances;

				type CheckedAccount = CheckedAccount;
				type TrustedTeleporter = TrustedTeleporter;
				type TrustedReserve = TrustedReserve;

				fn get_asset() -> Asset {
					Asset {
						id: AssetId(WestendLocation::get()),
						fun: Fungible(UNITS),
					}
				}
			}

			impl pallet_xcm_benchmarks::generic::Config for Runtime {
				type TransactAsset = Balances;
				type RuntimeCall = RuntimeCall;

				fn worst_case_response() -> (u64, Response) {
					(0u64, Response::Version(Default::default()))
				}

				fn worst_case_asset_exchange() -> Result<(Assets, Assets), BenchmarkError> {
					Err(BenchmarkError::Skip)
				}

				fn universal_alias() -> Result<(Location, Junction), BenchmarkError> {
					Err(BenchmarkError::Skip)
				}

				fn transact_origin_and_runtime_call() -> Result<(Location, RuntimeCall), BenchmarkError> {
					Ok((WestendLocation::get(), frame_system::Call::remark_with_event { remark: vec![] }.into()))
				}

				fn subscribe_origin() -> Result<Location, BenchmarkError> {
					Ok(WestendLocation::get())
				}

				fn claimable_asset() -> Result<(Location, Location, Assets), BenchmarkError> {
					let origin = WestendLocation::get();
					let assets: Assets = (AssetId(WestendLocation::get()), 1_000 * UNITS).into();
					let ticket = Location { parents: 0, interior: Here };
					Ok((origin, ticket, assets))
				}

				fn fee_asset() -> Result<Asset, BenchmarkError> {
					Ok(Asset {
						id: AssetId(WestendLocation::get()),
						fun: Fungible(1_000_000 * UNITS),
					})
				}

				fn unlockable_asset() -> Result<(Location, Location, Asset), BenchmarkError> {
					Err(BenchmarkError::Skip)
				}

				fn export_message_origin_and_destination(
				) -> Result<(Location, NetworkId, InteriorLocation), BenchmarkError> {
					// save XCM version for remote bridge hub
					let _ = PolkadotXcm::force_xcm_version(
						RuntimeOrigin::root(),
						Box::new(bridge_to_rococo_config::BridgeHubRococoLocation::get()),
						XCM_VERSION,
					).map_err(|e| {
						log::error!(
							"Failed to dispatch `force_xcm_version({:?}, {:?}, {:?})`, error: {:?}",
							RuntimeOrigin::root(),
							bridge_to_rococo_config::BridgeHubRococoLocation::get(),
							XCM_VERSION,
							e
						);
						BenchmarkError::Stop("XcmVersion was not stored!")
					})?;
					Ok(
						(
							bridge_to_rococo_config::FromAssetHubWestendToAssetHubRococoRoute::get().location,
							NetworkId::Rococo,
							[Parachain(bridge_to_rococo_config::AssetHubRococoParaId::get().into())].into()
						)
					)
				}

				fn alias_origin() -> Result<(Location, Location), BenchmarkError> {
					Err(BenchmarkError::Skip)
				}
			}

			type XcmBalances = pallet_xcm_benchmarks::fungible::Pallet::<Runtime>;
			type XcmGeneric = pallet_xcm_benchmarks::generic::Pallet::<Runtime>;

			type RococoFinality = BridgeRococoGrandpa;
			type WithinRococo = pallet_bridge_parachains::benchmarking::Pallet::<Runtime, bridge_to_rococo_config::BridgeParachainRococoInstance>;
			type WestendToRococo = pallet_bridge_messages::benchmarking::Pallet ::<Runtime, bridge_to_rococo_config::WithBridgeHubRococoMessagesInstance>;

			use bridge_runtime_common::messages_benchmarking::{
				prepare_message_delivery_proof_from_parachain,
				prepare_message_proof_from_parachain,
				generate_xcm_builder_bridge_message_sample,
			};
			use pallet_bridge_messages::benchmarking::{
				Config as BridgeMessagesConfig,
				MessageDeliveryProofParams,
				MessageProofParams,
			};

			impl BridgeMessagesConfig<bridge_to_rococo_config::WithBridgeHubRococoMessagesInstance> for Runtime {
				fn is_relayer_rewarded(relayer: &Self::AccountId) -> bool {
					let bench_lane_id = <Self as BridgeMessagesConfig<bridge_to_rococo_config::WithBridgeHubRococoMessagesInstance>>::bench_lane_id();
					let bridged_chain_id = bridge_to_rococo_config::BridgeHubRococoChainId::get();
					pallet_bridge_relayers::Pallet::<Runtime>::relayer_reward(
						relayer,
						bp_relayers::RewardsAccountParams::new(
							bench_lane_id,
							bridged_chain_id,
							bp_relayers::RewardsAccountOwner::BridgedChain
						)
					).is_some()
				}

				fn prepare_message_proof(
					params: MessageProofParams,
				) -> (bridge_to_rococo_config::FromRococoBridgeHubMessagesProof, Weight) {
					use cumulus_primitives_core::XcmpMessageSource;
					assert!(XcmpQueue::take_outbound_messages(usize::MAX).is_empty());
					ParachainSystem::open_outbound_hrmp_channel_for_benchmarks_or_tests(42.into());
					prepare_message_proof_from_parachain::<
						Runtime,
						bridge_to_rococo_config::BridgeGrandpaRococoInstance,
						bridge_to_rococo_config::WithBridgeHubRococoMessageBridge,
					>(params, generate_xcm_builder_bridge_message_sample([GlobalConsensus(Westend), Parachain(42)].into()))
				}

				fn prepare_message_delivery_proof(
					params: MessageDeliveryProofParams<AccountId>,
				) -> bridge_to_rococo_config::ToRococoBridgeHubMessagesDeliveryProof {
					prepare_message_delivery_proof_from_parachain::<
						Runtime,
						bridge_to_rococo_config::BridgeGrandpaRococoInstance,
						bridge_to_rococo_config::WithBridgeHubRococoMessageBridge,
					>(params)
				}

				fn is_message_successfully_dispatched(_nonce: bp_messages::MessageNonce) -> bool {
					use cumulus_primitives_core::XcmpMessageSource;
					!XcmpQueue::take_outbound_messages(usize::MAX).is_empty()
				}
			}

			use bridge_runtime_common::parachains_benchmarking::prepare_parachain_heads_proof;
			use pallet_bridge_parachains::benchmarking::Config as BridgeParachainsConfig;
			use pallet_bridge_relayers::benchmarking::{
				Pallet as BridgeRelayersBench,
				Config as BridgeRelayersConfig,
			};

			impl BridgeParachainsConfig<bridge_to_rococo_config::BridgeParachainRococoInstance> for Runtime {
				fn parachains() -> Vec<bp_polkadot_core::parachains::ParaId> {
					use bp_runtime::Parachain;
					vec![bp_polkadot_core::parachains::ParaId(bp_bridge_hub_rococo::BridgeHubRococo::PARACHAIN_ID)]
				}

				fn prepare_parachain_heads_proof(
					parachains: &[bp_polkadot_core::parachains::ParaId],
					parachain_head_size: u32,
					proof_size: bp_runtime::StorageProofSize,
				) -> (
					pallet_bridge_parachains::RelayBlockNumber,
					pallet_bridge_parachains::RelayBlockHash,
					bp_polkadot_core::parachains::ParaHeadsProof,
					Vec<(bp_polkadot_core::parachains::ParaId, bp_polkadot_core::parachains::ParaHash)>,
				) {
					prepare_parachain_heads_proof::<Runtime, bridge_to_rococo_config::BridgeParachainRococoInstance>(
						parachains,
						parachain_head_size,
						proof_size,
					)
				}
			}

			impl BridgeRelayersConfig for Runtime {
				fn prepare_rewards_account(
					account_params: bp_relayers::RewardsAccountParams,
					reward: Balance,
				) {
					let rewards_account = bp_relayers::PayRewardFromAccount::<
						Balances,
						AccountId
					>::rewards_account(account_params);
					Self::deposit_account(rewards_account, reward);
				}

				fn deposit_account(account: AccountId, balance: Balance) {
					use frame_support::traits::fungible::Mutate;
					Balances::mint_into(&account, balance.saturating_add(ExistentialDeposit::get())).unwrap();
				}
			}

			let whitelist: Vec<TrackedStorageKey> = vec![
				// Block Number
				hex_literal::hex!("26aa394eea5630e07c48ae0c9558cef702a5c1b19ab7a04f536c519aca4983ac").to_vec().into(),
				// Total Issuance
				hex_literal::hex!("c2261276cc9d1f8598ea4b6a74b15c2f57c875e4cff74148e4628f264b974c80").to_vec().into(),
				// Execution Phase
				hex_literal::hex!("26aa394eea5630e07c48ae0c9558cef7ff553b5a9862a516939d82b3d3d8661a").to_vec().into(),
				// Event Count
				hex_literal::hex!("26aa394eea5630e07c48ae0c9558cef70a98fdbe9ce6c55837576c60c7af3850").to_vec().into(),
				// System Events
				hex_literal::hex!("26aa394eea5630e07c48ae0c9558cef780d41e5e16056765bc8461851072c9d7").to_vec().into(),
			];

			let mut batches = Vec::<BenchmarkBatch>::new();
			let params = (&config, &whitelist);
			add_benchmarks!(params, batches);

			Ok(batches)
		}
	}

	impl sp_genesis_builder::GenesisBuilder<Block> for Runtime {
		fn build_state(config: Vec<u8>) -> sp_genesis_builder::Result {
			build_state::<RuntimeGenesisConfig>(config)
		}

		fn get_preset(id: &Option<sp_genesis_builder::PresetId>) -> Option<Vec<u8>> {
			get_preset::<RuntimeGenesisConfig>(id, |_| None)
		}

		fn preset_names() -> Vec<sp_genesis_builder::PresetId> {
			vec![]
		}
	}
}

cumulus_pallet_parachain_system::register_validate_block! {
	Runtime = Runtime,
	BlockExecutor = cumulus_pallet_aura_ext::BlockExecutor::<Runtime, Executive>,
}

#[cfg(test)]
mod tests {
	use super::*;
	use codec::Encode;
	use sp_runtime::{
		generic::Era,
		traits::{SignedExtension, Zero},
	};

	#[test]
	fn ensure_signed_extension_definition_is_compatible_with_relay() {
		use bp_polkadot_core::SuffixedCommonSignedExtensionExt;

		sp_io::TestExternalities::default().execute_with(|| {
			frame_system::BlockHash::<Runtime>::insert(BlockNumber::zero(), Hash::default());
			let payload: SignedExtra = (
				frame_system::CheckNonZeroSender::new(),
				frame_system::CheckSpecVersion::new(),
				frame_system::CheckTxVersion::new(),
				frame_system::CheckGenesis::new(),
				frame_system::CheckEra::from(Era::Immortal),
				frame_system::CheckNonce::from(10),
				frame_system::CheckWeight::new(),
				pallet_transaction_payment::ChargeTransactionPayment::from(10),
				BridgeRejectObsoleteHeadersAndMessages,
				(
					bridge_to_rococo_config::OnBridgeHubWestendRefundBridgeHubRococoMessages::default(),
				),
				cumulus_primitives_storage_weight_reclaim::StorageWeightReclaim::new()
			);

			{
				let bh_indirect_payload = bp_bridge_hub_westend::SignedExtension::from_params(
					VERSION.spec_version,
					VERSION.transaction_version,
					bp_runtime::TransactionEra::Immortal,
					System::block_hash(BlockNumber::zero()),
					10,
					10,
					(((), ()), ((), ())),
				);
				assert_eq!(payload.encode(), bh_indirect_payload.encode());
				assert_eq!(
					payload.additional_signed().unwrap().encode(),
					bh_indirect_payload.additional_signed().unwrap().encode()
				)
			}
		});
	}
}<|MERGE_RESOLUTION|>--- conflicted
+++ resolved
@@ -711,15 +711,14 @@
 		fn best_finalized() -> Option<HeaderId<bp_rococo::Hash, bp_rococo::BlockNumber>> {
 			BridgeRococoGrandpa::best_finalized()
 		}
-<<<<<<< HEAD
 		fn compatible_relayer_version() -> bp_runtime::RelayerVersion {
 			BridgeRococoGrandpa::compatible_relayer_version()
-=======
+		}
+
 		fn free_headers_interval() -> Option<bp_rococo::BlockNumber> {
 			<Runtime as pallet_bridge_grandpa::Config<
 				bridge_to_rococo_config::BridgeGrandpaRococoInstance
 			>>::FreeHeadersInterval::get()
->>>>>>> e5a93fbc
 		}
 		fn synced_headers_grandpa_info(
 		) -> Vec<bp_header_chain::StoredHeaderGrandpaInfo<bp_rococo::Header>> {
@@ -733,14 +732,12 @@
 				bp_bridge_hub_rococo::BridgeHubRococo
 			>().unwrap_or(None)
 		}
-<<<<<<< HEAD
 		fn compatible_relayer_version() -> bp_runtime::RelayerVersion {
 			BridgeRococoParachains::compatible_relayer_version()
-=======
+		}
 		fn free_headers_interval() -> Option<bp_bridge_hub_rococo::BlockNumber> {
 			// "free interval" is not currently used for parachains
 			None
->>>>>>> e5a93fbc
 		}
 	}
 

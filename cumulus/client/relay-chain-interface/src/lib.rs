--- conflicted
+++ resolved
@@ -208,7 +208,16 @@
 		occupied_core_assumption: OccupiedCoreAssumption,
 	) -> RelayChainResult<Option<ValidationCodeHash>>;
 
-<<<<<<< HEAD
+	/// Get the receipts of all candidates pending availability for this para_id.
+	async fn candidates_pending_availability(
+		&self,
+		block_id: PHash,
+		para_id: ParaId,
+	) -> RelayChainResult<Vec<CommittedCandidateReceipt>>;
+
+	/// Get the runtime version of the relay chain.
+	async fn version(&self, relay_parent: PHash) -> RelayChainResult<RuntimeVersion>;
+
 	/// Yields information on all availability cores as relevant to the child block.
 	///
 	/// Cores are either free, scheduled or occupied. Free cores can have paras assigned to them.
@@ -216,17 +225,6 @@
 		&self,
 		relay_parent: PHash,
 	) -> RelayChainResult<Vec<CoreState<PHash, BlockNumber>>>;
-=======
-	/// Get the receipts of all candidates pending availability for this para_id.
-	async fn candidates_pending_availability(
-		&self,
-		block_id: PHash,
-		para_id: ParaId,
-	) -> RelayChainResult<Vec<CommittedCandidateReceipt>>;
-
-	/// Get the runtime version of the relay chain.
-	async fn version(&self, relay_parent: PHash) -> RelayChainResult<RuntimeVersion>;
->>>>>>> 988103d7
 }
 
 #[async_trait]
@@ -347,13 +345,13 @@
 			.await
 	}
 
-<<<<<<< HEAD
 	async fn availability_cores(
 		&self,
 		relay_parent: PHash,
 	) -> RelayChainResult<Vec<CoreState<PHash, BlockNumber>>> {
 		(**self).availability_cores(relay_parent).await
-=======
+	}
+
 	async fn candidates_pending_availability(
 		&self,
 		block_id: PHash,
@@ -364,6 +362,5 @@
 
 	async fn version(&self, relay_parent: PHash) -> RelayChainResult<RuntimeVersion> {
 		(**self).version(relay_parent).await
->>>>>>> 988103d7
 	}
 }
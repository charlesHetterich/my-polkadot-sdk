// Copyright (C) Parity Technologies (UK) Ltd.
// This file is part of Cumulus.

// Cumulus is free software: you can redistribute it and/or modify
// it under the terms of the GNU General Public License as published by
// the Free Software Foundation, either version 3 of the License, or
// (at your option) any later version.

// Cumulus is distributed in the hope that it will be useful,
// but WITHOUT ANY WARRANTY; without even the implied warranty of
// MERCHANTABILITY or FITNESS FOR A PARTICULAR PURPOSE.  See the
// GNU General Public License for more details.

// You should have received a copy of the GNU General Public License
// along with Cumulus.  If not, see <http://www.gnu.org/licenses/>.

use std::{collections::BTreeMap, pin::Pin, sync::Arc};

use futures::Stream;
use polkadot_overseer::prometheus::PrometheusError;
use sc_client_api::StorageProof;
use sp_version::RuntimeVersion;

use async_trait::async_trait;
use codec::Error as CodecError;
use jsonrpsee_core::ClientError as JsonRpcError;
use sp_api::ApiError;

use cumulus_primitives_core::relay_chain::BlockId;
pub use cumulus_primitives_core::{
	relay_chain::{
		BlockNumber, CommittedCandidateReceipt, CoreState, Hash as PHash, Header as PHeader,
		InboundHrmpMessage, OccupiedCoreAssumption, SessionIndex, ValidationCodeHash, ValidatorId,
	},
	InboundDownwardMessage, ParaId, PersistedValidationData,
};
pub use polkadot_overseer::Handle as OverseerHandle;
pub use sp_state_machine::StorageValue;

pub type RelayChainResult<T> = Result<T, RelayChainError>;

#[derive(thiserror::Error, Debug)]
pub enum RelayChainError {
	#[error("Error occurred while calling relay chain runtime: {0}")]
	ApiError(#[from] ApiError),
	#[error("Timeout while waiting for relay-chain block `{0}` to be imported.")]
	WaitTimeout(PHash),
	#[error("Import listener closed while waiting for relay-chain block `{0}` to be imported.")]
	ImportListenerClosed(PHash),
	#[error(
		"Blockchain returned an error while waiting for relay-chain block `{0}` to be imported: {1}"
	)]
	WaitBlockchainError(PHash, sp_blockchain::Error),
	#[error("Blockchain returned an error: {0}")]
	BlockchainError(#[from] sp_blockchain::Error),
	#[error("State machine error occurred: {0}")]
	StateMachineError(Box<dyn sp_state_machine::Error>),
	#[error("Unable to call RPC method '{0}'")]
	RpcCallError(String),
	#[error("RPC Error: '{0}'")]
	JsonRpcError(#[from] JsonRpcError),
	#[error("Unable to communicate with RPC worker: {0}")]
	WorkerCommunicationError(String),
	#[error("Scale codec deserialization error: {0}")]
	DeserializationError(CodecError),
	#[error(transparent)]
	Application(#[from] Box<dyn std::error::Error + Send + Sync + 'static>),
	#[error("Prometheus error: {0}")]
	PrometheusError(#[from] PrometheusError),
	#[error("Unspecified error occurred: {0}")]
	GenericError(String),
}

impl From<RelayChainError> for ApiError {
	fn from(r: RelayChainError) -> Self {
		sp_api::ApiError::Application(Box::new(r))
	}
}

impl From<CodecError> for RelayChainError {
	fn from(e: CodecError) -> Self {
		RelayChainError::DeserializationError(e)
	}
}

impl From<RelayChainError> for sp_blockchain::Error {
	fn from(r: RelayChainError) -> Self {
		sp_blockchain::Error::Application(Box::new(r))
	}
}

impl<T: std::error::Error + Send + Sync + 'static> From<Box<T>> for RelayChainError {
	fn from(r: Box<T>) -> Self {
		RelayChainError::Application(r)
	}
}

/// Trait that provides all necessary methods for interaction between collator and relay chain.
#[async_trait]
pub trait RelayChainInterface: Send + Sync {
	/// Fetch a storage item by key.
	async fn get_storage_by_key(
		&self,
		relay_parent: PHash,
		key: &[u8],
	) -> RelayChainResult<Option<StorageValue>>;

	/// Fetch a vector of current validators.
	async fn validators(&self, block_id: PHash) -> RelayChainResult<Vec<ValidatorId>>;

	/// Get the hash of the current best block.
	async fn best_block_hash(&self) -> RelayChainResult<PHash>;

	/// Fetch the block header of a given hash or height, if it exists.
	async fn header(&self, block_id: BlockId) -> RelayChainResult<Option<PHeader>>;

	/// Get the hash of the finalized block.
	async fn finalized_block_hash(&self) -> RelayChainResult<PHash>;

	/// Returns the whole contents of the downward message queue for the parachain we are collating
	/// for.
	///
	/// Returns `None` in case of an error.
	async fn retrieve_dmq_contents(
		&self,
		para_id: ParaId,
		relay_parent: PHash,
	) -> RelayChainResult<Vec<InboundDownwardMessage>>;

	/// Returns channels contents for each inbound HRMP channel addressed to the parachain we are
	/// collating for.
	///
	/// Empty channels are also included.
	async fn retrieve_all_inbound_hrmp_channel_contents(
		&self,
		para_id: ParaId,
		relay_parent: PHash,
	) -> RelayChainResult<BTreeMap<ParaId, Vec<InboundHrmpMessage>>>;

	/// Yields the persisted validation data for the given `ParaId` along with an assumption that
	/// should be used if the para currently occupies a core.
	///
	/// Returns `None` if either the para is not registered or the assumption is `Freed`
	/// and the para already occupies a core.
	async fn persisted_validation_data(
		&self,
		block_id: PHash,
		para_id: ParaId,
		_: OccupiedCoreAssumption,
	) -> RelayChainResult<Option<PersistedValidationData>>;

	/// Get the receipt of the first candidate pending availability of this para_id. This returns
	/// `Some` for any paras assigned to occupied cores in `availability_cores` and `None`
	/// otherwise.
	#[deprecated(
		note = "`candidate_pending_availability` only returns one candidate and is deprecated. Use `candidates_pending_availability` instead."
	)]
	async fn candidate_pending_availability(
		&self,
		block_id: PHash,
		para_id: ParaId,
	) -> RelayChainResult<Option<CommittedCandidateReceipt>>;

	/// Returns the session index expected at a child of the block.
	async fn session_index_for_child(&self, block_id: PHash) -> RelayChainResult<SessionIndex>;

	/// Get a stream of import block notifications.
	async fn import_notification_stream(
		&self,
	) -> RelayChainResult<Pin<Box<dyn Stream<Item = PHeader> + Send>>>;

	/// Get a stream of new best block notifications.
	async fn new_best_notification_stream(
		&self,
	) -> RelayChainResult<Pin<Box<dyn Stream<Item = PHeader> + Send>>>;

	/// Wait for a block with a given hash in the relay chain.
	///
	/// This method returns immediately on error or if the block is already
	/// reported to be in chain. Otherwise, it waits for the block to arrive.
	async fn wait_for_block(&self, hash: PHash) -> RelayChainResult<()>;

	/// Get a stream of finality notifications.
	async fn finality_notification_stream(
		&self,
	) -> RelayChainResult<Pin<Box<dyn Stream<Item = PHeader> + Send>>>;

	/// Whether the synchronization service is undergoing major sync.
	/// Returns true if so.
	async fn is_major_syncing(&self) -> RelayChainResult<bool>;

	/// Get a handle to the overseer.
	fn overseer_handle(&self) -> RelayChainResult<OverseerHandle>;

	/// Generate a storage read proof.
	async fn prove_read(
		&self,
		relay_parent: PHash,
		relevant_keys: &Vec<Vec<u8>>,
	) -> RelayChainResult<StorageProof>;

	/// Returns the validation code hash for the given `para_id` using the given
	/// `occupied_core_assumption`.
	async fn validation_code_hash(
		&self,
		relay_parent: PHash,
		para_id: ParaId,
		occupied_core_assumption: OccupiedCoreAssumption,
	) -> RelayChainResult<Option<ValidationCodeHash>>;

<<<<<<< HEAD
	/// Yields information on all availability cores as relevant to the child block.
	///
	/// Cores are either free, scheduled or occupied. Free cores can have paras assigned to them.
	async fn availability_cores(
		&self,
		relay_parent: PHash,
	) -> RelayChainResult<Vec<CoreState<PHash, BlockNumber>>>;
=======
	/// Get the receipts of all candidates pending availability for this para_id.
	async fn candidates_pending_availability(
		&self,
		block_id: PHash,
		para_id: ParaId,
	) -> RelayChainResult<Vec<CommittedCandidateReceipt>>;

	/// Get the runtime version of the relay chain.
	async fn version(&self, relay_parent: PHash) -> RelayChainResult<RuntimeVersion>;
>>>>>>> 1dc68de8
}

#[async_trait]
impl<T> RelayChainInterface for Arc<T>
where
	T: RelayChainInterface + ?Sized,
{
	async fn retrieve_dmq_contents(
		&self,
		para_id: ParaId,
		relay_parent: PHash,
	) -> RelayChainResult<Vec<InboundDownwardMessage>> {
		(**self).retrieve_dmq_contents(para_id, relay_parent).await
	}

	async fn retrieve_all_inbound_hrmp_channel_contents(
		&self,
		para_id: ParaId,
		relay_parent: PHash,
	) -> RelayChainResult<BTreeMap<ParaId, Vec<InboundHrmpMessage>>> {
		(**self).retrieve_all_inbound_hrmp_channel_contents(para_id, relay_parent).await
	}

	async fn persisted_validation_data(
		&self,
		block_id: PHash,
		para_id: ParaId,
		occupied_core_assumption: OccupiedCoreAssumption,
	) -> RelayChainResult<Option<PersistedValidationData>> {
		(**self)
			.persisted_validation_data(block_id, para_id, occupied_core_assumption)
			.await
	}

	#[allow(deprecated)]
	async fn candidate_pending_availability(
		&self,
		block_id: PHash,
		para_id: ParaId,
	) -> RelayChainResult<Option<CommittedCandidateReceipt>> {
		(**self).candidate_pending_availability(block_id, para_id).await
	}

	async fn session_index_for_child(&self, block_id: PHash) -> RelayChainResult<SessionIndex> {
		(**self).session_index_for_child(block_id).await
	}

	async fn validators(&self, block_id: PHash) -> RelayChainResult<Vec<ValidatorId>> {
		(**self).validators(block_id).await
	}

	async fn import_notification_stream(
		&self,
	) -> RelayChainResult<Pin<Box<dyn Stream<Item = PHeader> + Send>>> {
		(**self).import_notification_stream().await
	}

	async fn finality_notification_stream(
		&self,
	) -> RelayChainResult<Pin<Box<dyn Stream<Item = PHeader> + Send>>> {
		(**self).finality_notification_stream().await
	}

	async fn best_block_hash(&self) -> RelayChainResult<PHash> {
		(**self).best_block_hash().await
	}

	async fn finalized_block_hash(&self) -> RelayChainResult<PHash> {
		(**self).finalized_block_hash().await
	}

	async fn is_major_syncing(&self) -> RelayChainResult<bool> {
		(**self).is_major_syncing().await
	}

	fn overseer_handle(&self) -> RelayChainResult<OverseerHandle> {
		(**self).overseer_handle()
	}

	async fn get_storage_by_key(
		&self,
		relay_parent: PHash,
		key: &[u8],
	) -> RelayChainResult<Option<StorageValue>> {
		(**self).get_storage_by_key(relay_parent, key).await
	}

	async fn prove_read(
		&self,
		relay_parent: PHash,
		relevant_keys: &Vec<Vec<u8>>,
	) -> RelayChainResult<StorageProof> {
		(**self).prove_read(relay_parent, relevant_keys).await
	}

	async fn wait_for_block(&self, hash: PHash) -> RelayChainResult<()> {
		(**self).wait_for_block(hash).await
	}

	async fn new_best_notification_stream(
		&self,
	) -> RelayChainResult<Pin<Box<dyn Stream<Item = PHeader> + Send>>> {
		(**self).new_best_notification_stream().await
	}

	async fn header(&self, block_id: BlockId) -> RelayChainResult<Option<PHeader>> {
		(**self).header(block_id).await
	}

	async fn validation_code_hash(
		&self,
		relay_parent: PHash,
		para_id: ParaId,
		occupied_core_assumption: OccupiedCoreAssumption,
	) -> RelayChainResult<Option<ValidationCodeHash>> {
		(**self)
			.validation_code_hash(relay_parent, para_id, occupied_core_assumption)
			.await
	}

<<<<<<< HEAD
	async fn availability_cores(
		&self,
		relay_parent: PHash,
	) -> RelayChainResult<Vec<CoreState<PHash, BlockNumber>>> {
		(**self).availability_cores(relay_parent).await
=======
	async fn candidates_pending_availability(
		&self,
		block_id: PHash,
		para_id: ParaId,
	) -> RelayChainResult<Vec<CommittedCandidateReceipt>> {
		(**self).candidates_pending_availability(block_id, para_id).await
	}

	async fn version(&self, relay_parent: PHash) -> RelayChainResult<RuntimeVersion> {
		(**self).version(relay_parent).await
>>>>>>> 1dc68de8
	}
}<|MERGE_RESOLUTION|>--- conflicted
+++ resolved
@@ -208,7 +208,6 @@
 		occupied_core_assumption: OccupiedCoreAssumption,
 	) -> RelayChainResult<Option<ValidationCodeHash>>;
 
-<<<<<<< HEAD
 	/// Yields information on all availability cores as relevant to the child block.
 	///
 	/// Cores are either free, scheduled or occupied. Free cores can have paras assigned to them.
@@ -216,7 +215,7 @@
 		&self,
 		relay_parent: PHash,
 	) -> RelayChainResult<Vec<CoreState<PHash, BlockNumber>>>;
-=======
+
 	/// Get the receipts of all candidates pending availability for this para_id.
 	async fn candidates_pending_availability(
 		&self,
@@ -226,7 +225,6 @@
 
 	/// Get the runtime version of the relay chain.
 	async fn version(&self, relay_parent: PHash) -> RelayChainResult<RuntimeVersion>;
->>>>>>> 1dc68de8
 }
 
 #[async_trait]
@@ -347,13 +345,13 @@
 			.await
 	}
 
-<<<<<<< HEAD
 	async fn availability_cores(
 		&self,
 		relay_parent: PHash,
 	) -> RelayChainResult<Vec<CoreState<PHash, BlockNumber>>> {
 		(**self).availability_cores(relay_parent).await
-=======
+	}
+
 	async fn candidates_pending_availability(
 		&self,
 		block_id: PHash,
@@ -364,6 +362,5 @@
 
 	async fn version(&self, relay_parent: PHash) -> RelayChainResult<RuntimeVersion> {
 		(**self).version(relay_parent).await
->>>>>>> 1dc68de8
 	}
 }
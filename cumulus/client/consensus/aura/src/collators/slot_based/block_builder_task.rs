--- conflicted
+++ resolved
@@ -100,71 +100,9 @@
 	/// intent to keep our "clock" slightly behind the relay chain one and thus reducing the
 	/// likelihood of encountering unfavorable notification arrival timings (i.e. we don't want to
 	/// wait for relay chain notifications because we woke up too early).
-<<<<<<< HEAD
-	pub slot_drift: Duration,
+	pub slot_offset: Duration,
 	/// TODO
 	pub peer_id: PeerId,
-}
-
-#[derive(Debug)]
-struct SlotInfo {
-	pub timestamp: Timestamp,
-	pub slot: Slot,
-}
-
-#[derive(Debug)]
-struct SlotTimer<Block, Client, P> {
-	client: Arc<Client>,
-	drift: Duration,
-	_marker: std::marker::PhantomData<(Block, Box<dyn Fn(P) + Send + Sync + 'static>)>,
-}
-
-/// Returns current duration since Unix epoch.
-fn duration_now() -> Duration {
-	use std::time::SystemTime;
-	let now = SystemTime::now();
-	now.duration_since(SystemTime::UNIX_EPOCH).unwrap_or_else(|e| {
-		panic!("Current time {:?} is before Unix epoch. Something is wrong: {:?}", now, e)
-	})
-}
-
-/// Returns the duration until the next slot from now.
-fn time_until_next_slot(slot_duration: Duration, drift: Duration) -> Duration {
-	let now = duration_now().as_millis() - drift.as_millis();
-
-	let next_slot = (now + slot_duration.as_millis()) / slot_duration.as_millis();
-	let remaining_millis = next_slot * slot_duration.as_millis() - now;
-	Duration::from_millis(remaining_millis as u64)
-}
-
-impl<Block, Client, P> SlotTimer<Block, Client, P>
-where
-	Block: BlockT,
-	Client: ProvideRuntimeApi<Block> + Send + Sync + 'static + UsageProvider<Block>,
-	Client::Api: AuraApi<Block, P::Public>,
-	P: Pair,
-	P::Public: AppPublic + Member + Codec,
-	P::Signature: TryFrom<Vec<u8>> + Member + Codec,
-{
-	pub fn new_with_drift(client: Arc<Client>, drift: Duration) -> Self {
-		Self { client, drift, _marker: Default::default() }
-	}
-
-	/// Returns a future that resolves when the next slot arrives.
-	pub async fn wait_until_next_slot(&self) -> Result<SlotInfo, ()> {
-		let Ok(slot_duration) = crate::slot_duration(&*self.client) else {
-			tracing::error!(target: crate::LOG_TARGET, "Failed to fetch slot duration from runtime.");
-			return Err(())
-		};
-
-		let time_until_next_slot = time_until_next_slot(slot_duration.as_duration(), self.drift);
-		tokio::time::sleep(time_until_next_slot).await;
-		let timestamp = sp_timestamp::Timestamp::current();
-		Ok(SlotInfo { slot: Slot::from_timestamp(timestamp, slot_duration), timestamp })
-	}
-=======
-	pub slot_offset: Duration,
->>>>>>> 35e6befc
 }
 
 /// Run block-builder.
@@ -212,12 +150,8 @@
 			authoring_duration,
 			relay_chain_slot_duration,
 			para_backend,
-<<<<<<< HEAD
-			slot_drift,
+			slot_offset,
 			peer_id,
-=======
-			slot_offset,
->>>>>>> 35e6befc
 		} = params;
 
 		let mut slot_timer = SlotTimer::<_, _, P>::new_with_offset(

// This file is part of Substrate.

// Copyright (C) Parity Technologies (UK) Ltd.
// SPDX-License-Identifier: Apache-2.0

// Licensed under the Apache License, Version 2.0 (the "License");
// you may not use this file except in compliance with the License.
// You may obtain a copy of the License at
//
// 	http://www.apache.org/licenses/LICENSE-2.0
//
// Unless required by applicable law or agreed to in writing, software
// distributed under the License is distributed on an "AS IS" BASIS,
// WITHOUT WARRANTIES OR CONDITIONS OF ANY KIND, either express or implied.
// See the License for the specific language governing permissions and
// limitations under the License.

//! A collection of node-specific RPC methods.
//!
//! Since `substrate` core functionality makes no assumptions
//! about the modules used inside the runtime, so do
//! RPC methods defined in `sc-rpc` crate.
//! It means that `client/rpc` can't have any methods that
//! need some strong assumptions about the particular runtime.
//!
//! The RPCs available in this crate however can make some assumptions
//! about how the runtime is constructed and what FRAME pallets
//! are part of it. Therefore all node-runtime-specific RPCs can
//! be placed here or imported from corresponding FRAME RPC definitions.

#![warn(missing_docs)]
#![warn(unused_crate_dependencies)]

use std::sync::Arc;

use jsonrpsee::RpcModule;
use node_primitives::{AccountId, Balance, Block, BlockNumber, Hash, Nonce};
use sc_client_api::AuxStore;
use sc_consensus_babe::BabeWorkerHandle;
use sc_consensus_beefy::communication::notification::{
	BeefyBestBlockStream, BeefyVersionedFinalityProofStream,
};
use sc_consensus_grandpa::{
	FinalityProofProvider, GrandpaJustificationStream, SharedAuthoritySet, SharedVoterState,
};
pub use sc_rpc::SubscriptionTaskExecutor;
pub use sc_rpc_api::DenyUnsafe;
use sc_transaction_pool_api::TransactionPool;
use sp_api::ProvideRuntimeApi;
use sp_application_crypto::RuntimeAppPublic;
use sp_block_builder::BlockBuilder;
use sp_blockchain::{Error as BlockChainError, HeaderBackend, HeaderMetadata};
use sp_consensus::SelectChain;
use sp_consensus_babe::BabeApi;
use sp_consensus_beefy::AuthorityIdBound;
use sp_keystore::KeystorePtr;

/// Extra dependencies for BABE.
pub struct BabeDeps {
	/// A handle to the BABE worker for issuing requests.
	pub babe_worker_handle: BabeWorkerHandle<Block>,
	/// The keystore that manages the keys of the node.
	pub keystore: KeystorePtr,
}

/// Extra dependencies for GRANDPA
pub struct GrandpaDeps<B> {
	/// Voting round info.
	pub shared_voter_state: SharedVoterState,
	/// Authority set info.
	pub shared_authority_set: SharedAuthoritySet<Hash, BlockNumber>,
	/// Receives notifications about justification events from Grandpa.
	pub justification_stream: GrandpaJustificationStream<Block>,
	/// Executor to drive the subscription manager in the Grandpa RPC handler.
	pub subscription_executor: SubscriptionTaskExecutor,
	/// Finality proof provider.
	pub finality_provider: Arc<FinalityProofProvider<B, Block>>,
}

/// Dependencies for BEEFY
pub struct BeefyDeps<AuthorityId: AuthorityIdBound> {
	/// Receives notifications about finality proof events from BEEFY.
	pub beefy_finality_proof_stream: BeefyVersionedFinalityProofStream<Block, AuthorityId>,
	/// Receives notifications about best block events from BEEFY.
	pub beefy_best_block_stream: BeefyBestBlockStream<Block>,
	/// Executor to drive the subscription manager in the BEEFY RPC handler.
	pub subscription_executor: SubscriptionTaskExecutor,
}

/// Full client dependencies.
<<<<<<< HEAD
pub struct FullDeps<C, P: ?Sized, SC, B> {
=======
pub struct FullDeps<C, P, SC, B, AuthorityId: AuthorityIdBound> {
>>>>>>> cbe45121
	/// The client instance to use.
	pub client: Arc<C>,
	/// Transaction pool instance.
	pub pool: Arc<P>,
	/// The SelectChain Strategy
	pub select_chain: SC,
	/// A copy of the chain spec.
	pub chain_spec: Box<dyn sc_chain_spec::ChainSpec>,
	/// Whether to deny unsafe calls
	pub deny_unsafe: DenyUnsafe,
	/// BABE specific dependencies.
	pub babe: BabeDeps,
	/// GRANDPA specific dependencies.
	pub grandpa: GrandpaDeps<B>,
	/// BEEFY specific dependencies.
	pub beefy: BeefyDeps<AuthorityId>,
	/// Shared statement store reference.
	pub statement_store: Arc<dyn sp_statement_store::StatementStore>,
	/// The backend used by the node.
	pub backend: Arc<B>,
	/// Mixnet API.
	pub mixnet_api: Option<sc_mixnet::Api>,
}

/// Instantiate all Full RPC extensions.
pub fn create_full<C, P, SC, B, AuthorityId>(
	FullDeps {
		client,
		pool,
		select_chain,
		chain_spec,
		deny_unsafe,
		babe,
		grandpa,
		beefy,
		statement_store,
		backend,
		mixnet_api,
	}: FullDeps<C, P, SC, B, AuthorityId>,
) -> Result<RpcModule<()>, Box<dyn std::error::Error + Send + Sync>>
where
	C: ProvideRuntimeApi<Block>
		+ sc_client_api::BlockBackend<Block>
		+ HeaderBackend<Block>
		+ AuxStore
		+ HeaderMetadata<Block, Error = BlockChainError>
		+ Sync
		+ Send
		+ 'static,
	C::Api: substrate_frame_rpc_system::AccountNonceApi<Block, AccountId, Nonce>,
	C::Api: mmr_rpc::MmrRuntimeApi<Block, <Block as sp_runtime::traits::Block>::Hash, BlockNumber>,
	C::Api: pallet_transaction_payment_rpc::TransactionPaymentRuntimeApi<Block, Balance>,
	C::Api: BabeApi<Block>,
	C::Api: BlockBuilder<Block>,
	P: TransactionPool<Block = Block> + 'static + ?Sized,
	SC: SelectChain<Block> + 'static,
	B: sc_client_api::Backend<Block> + Send + Sync + 'static,
	B::State: sc_client_api::backend::StateBackend<sp_runtime::traits::HashingFor<Block>>,
	AuthorityId: AuthorityIdBound,
	<AuthorityId as RuntimeAppPublic>::Signature: Send + Sync,
{
	use mmr_rpc::{Mmr, MmrApiServer};
	use pallet_transaction_payment_rpc::{TransactionPayment, TransactionPaymentApiServer};
	use sc_consensus_babe_rpc::{Babe, BabeApiServer};
	use sc_consensus_beefy_rpc::{Beefy, BeefyApiServer};
	use sc_consensus_grandpa_rpc::{Grandpa, GrandpaApiServer};
	use sc_rpc::{
		dev::{Dev, DevApiServer},
		mixnet::MixnetApiServer,
		statement::StatementApiServer,
	};
	use sc_rpc_spec_v2::chain_spec::{ChainSpec, ChainSpecApiServer};
	use sc_sync_state_rpc::{SyncState, SyncStateApiServer};
	use substrate_frame_rpc_system::{System, SystemApiServer};
	use substrate_state_trie_migration_rpc::{StateMigration, StateMigrationApiServer};

	let mut io = RpcModule::new(());

	let BabeDeps { keystore, babe_worker_handle } = babe;
	let GrandpaDeps {
		shared_voter_state,
		shared_authority_set,
		justification_stream,
		subscription_executor,
		finality_provider,
	} = grandpa;

	let chain_name = chain_spec.name().to_string();
	let genesis_hash = client.block_hash(0).ok().flatten().expect("Genesis block exists; qed");
	let properties = chain_spec.properties();
	io.merge(ChainSpec::new(chain_name, genesis_hash, properties).into_rpc())?;

	io.merge(System::new(client.clone(), pool, deny_unsafe).into_rpc())?;
	// Making synchronous calls in light client freezes the browser currently,
	// more context: https://github.com/paritytech/substrate/pull/3480
	// These RPCs should use an asynchronous caller instead.
	io.merge(
		Mmr::new(
			client.clone(),
			backend
				.offchain_storage()
				.ok_or_else(|| "Backend doesn't provide an offchain storage")?,
		)
		.into_rpc(),
	)?;
	io.merge(TransactionPayment::new(client.clone()).into_rpc())?;
	io.merge(
		Babe::new(client.clone(), babe_worker_handle.clone(), keystore, select_chain, deny_unsafe)
			.into_rpc(),
	)?;
	io.merge(
		Grandpa::new(
			subscription_executor,
			shared_authority_set.clone(),
			shared_voter_state,
			justification_stream,
			finality_provider,
		)
		.into_rpc(),
	)?;

	io.merge(
		SyncState::new(chain_spec, client.clone(), shared_authority_set, babe_worker_handle)?
			.into_rpc(),
	)?;

	io.merge(StateMigration::new(client.clone(), backend, deny_unsafe).into_rpc())?;
	io.merge(Dev::new(client, deny_unsafe).into_rpc())?;
	let statement_store =
		sc_rpc::statement::StatementStore::new(statement_store, deny_unsafe).into_rpc();
	io.merge(statement_store)?;

	if let Some(mixnet_api) = mixnet_api {
		let mixnet = sc_rpc::mixnet::Mixnet::new(mixnet_api).into_rpc();
		io.merge(mixnet)?;
	}

	io.merge(
		Beefy::<Block, AuthorityId>::new(
			beefy.beefy_finality_proof_stream,
			beefy.beefy_best_block_stream,
			beefy.subscription_executor,
		)?
		.into_rpc(),
	)?;

	Ok(io)
}<|MERGE_RESOLUTION|>--- conflicted
+++ resolved
@@ -88,11 +88,7 @@
 }
 
 /// Full client dependencies.
-<<<<<<< HEAD
-pub struct FullDeps<C, P: ?Sized, SC, B> {
-=======
-pub struct FullDeps<C, P, SC, B, AuthorityId: AuthorityIdBound> {
->>>>>>> cbe45121
+pub struct FullDeps<C, P: ?Sized, SC, B, AuthorityId: AuthorityIdBound> {
 	/// The client instance to use.
 	pub client: Arc<C>,
 	/// Transaction pool instance.

--- conflicted
+++ resolved
@@ -3392,26 +3392,6 @@
 		fn trace_block(
 			block: Block,
 			config: pallet_revive::evm::TracerConfig
-<<<<<<< HEAD
-		) -> Vec<(u32, pallet_revive::evm::EthTraces)> {
-			log::debug!(target: "runtime::revive", "Tracing block {:?}", block.header().number);
-			let mut tracer = pallet_revive::debug::make_tracer(config);
-			let mut traces = vec![];
-			let (header, extrinsics) = block.deconstruct();
-
-			pallet_revive::using_tracer(&mut *tracer, || {
-				Executive::initialize_block(&header);
-				for (index, ext) in extrinsics.into_iter().enumerate() {
-					let _ = Executive::apply_extrinsic(ext);
-					pallet_revive::with_tracer(|tracer| {
-						let tx_traces = tracer.collect_traces();
-						if !tx_traces.is_empty() {
-							traces.push((index as u32, tx_traces.as_eth_traces::<Runtime>()));
-						}
-					});
-				}
-			});
-=======
 		) -> Vec<(u32, pallet_revive::evm::CallTrace)> {
 			use pallet_revive::tracing::trace;
 			log::debug!(target: "runtime::revive", "Tracing block {:?}", block.header().number);
@@ -3429,7 +3409,6 @@
 					traces.push((index as u32, tx_trace));
 				}
 			}
->>>>>>> dbed6951
 
 			traces
 		}
@@ -3438,24 +3417,15 @@
 			block: Block,
 			tx_index: u32,
 			config: pallet_revive::evm::TracerConfig
-<<<<<<< HEAD
-		) -> pallet_revive::evm::EthTraces {
-			let mut tracer = pallet_revive::debug::make_tracer(config);
-=======
 		) -> Option<pallet_revive::evm::CallTrace> {
 			use pallet_revive::tracing::trace;
 			let mut tracer = config.build(pallet_revive::evm::runtime::gas_from_weight::<Runtime>);
->>>>>>> dbed6951
 			let (header, extrinsics) = block.deconstruct();
 
 			Executive::initialize_block(&header);
 			for (index, ext) in extrinsics.into_iter().enumerate() {
 				if index as u32 == tx_index {
-<<<<<<< HEAD
-					pallet_revive::using_tracer(&mut *tracer, || {
-=======
 					trace(&mut tracer, || {
->>>>>>> dbed6951
 						let _ = Executive::apply_extrinsic(ext);
 					});
 					break;
@@ -3464,11 +3434,7 @@
 				}
 			}
 
-<<<<<<< HEAD
-			tracer.collect_traces().as_eth_traces::<Runtime>()
-=======
 			tracer.collect_traces().pop()
->>>>>>> dbed6951
 		}
 	}
 

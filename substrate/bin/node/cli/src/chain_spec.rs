--- conflicted
+++ resolved
@@ -355,14 +355,9 @@
 	endowed_accounts: Option<Vec<AccountId>>,
 ) -> serde_json::Value {
 	let (initial_authorities, endowed_accounts, num_endowed_accounts, stakers) =
-<<<<<<< HEAD
-		configure_accounts(initial_authorities, initial_nominators, endowed_accounts);
-	const MAX_COLLECTIVE_SIZE: usize = 50;
-=======
 		configure_accounts(initial_authorities, initial_nominators, endowed_accounts, STASH);
 	const MAX_COLLECTIVE_SIZE: usize = 50;
 
->>>>>>> 83db0474
 	let dev_stakers = if cfg!(feature = "staking-playground") {
 		let random_validators =
 			std::option_env!("VALIDATORS").map(|s| s.parse::<u32>().unwrap()).unwrap_or(100);
@@ -373,8 +368,6 @@
 	} else {
 		None
 	};
-<<<<<<< HEAD
-=======
 
 	let validator_count = if cfg!(feature = "staking-playground") {
 		std::option_env!("VALIDATOR_COUNT")
@@ -386,7 +379,6 @@
 
 	let minimum_validator_count =
 		if cfg!(feature = "staking-playground") { 10 } else { initial_authorities.len() as u32 };
->>>>>>> 83db0474
 
 	serde_json::json!({
 		"balances": {
@@ -412,13 +404,8 @@
 				.collect::<Vec<_>>(),
 		},
 		"staking": {
-<<<<<<< HEAD
-			"validatorCount": std::option_env!("VAL_COUNT").map(|v| v.parse::<u32>().unwrap()).unwrap_or((initial_authorities.len()/2usize) as u32),
-			"minimumValidatorCount": 10,
-=======
 			"validatorCount": validator_count,
 			"minimumValidatorCount": minimum_validator_count,
->>>>>>> 83db0474
 			"invulnerables": initial_authorities.iter().map(|x| x.0.clone()).collect::<Vec<_>>(),
 			"slashRewardFraction": Perbill::from_percent(10),
 			"stakers": stakers.clone(),

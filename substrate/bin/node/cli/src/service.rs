// This file is part of Substrate.

// Copyright (C) Parity Technologies (UK) Ltd.
// SPDX-License-Identifier: GPL-3.0-or-later WITH Classpath-exception-2.0

// This program is free software: you can redistribute it and/or modify
// it under the terms of the GNU General Public License as published by
// the Free Software Foundation, either version 3 of the License, or
// (at your option) any later version.

// This program is distributed in the hope that it will be useful,
// but WITHOUT ANY WARRANTY; without even the implied warranty of
// MERCHANTABILITY or FITNESS FOR A PARTICULAR PURPOSE. See the
// GNU General Public License for more details.

// You should have received a copy of the GNU General Public License
// along with this program. If not, see <https://www.gnu.org/licenses/>.

#![warn(unused_extern_crates)]

//! Service implementation. Specialized wrapper over substrate service.

use crate::Cli;
use codec::Encode;
use frame_benchmarking_cli::SUBSTRATE_REFERENCE_HARDWARE;
use frame_system_rpc_runtime_api::AccountNonceApi;
use futures::prelude::*;
use kitchensink_runtime::RuntimeApi;
use node_primitives::Block;
use sc_client_api::{Backend, BlockBackend};
use sc_consensus_babe::{self, SlotProportion};
use sc_network::{
	event::Event, service::traits::NetworkService, NetworkBackend, NetworkEventStream,
};
use sc_network_sync::{strategy::warp::WarpSyncParams, SyncingService};
use sc_service::{config::Configuration, error::Error as ServiceError, RpcHandlers, TaskManager};
use sc_statement_store::Store as StatementStore;
use sc_telemetry::{Telemetry, TelemetryWorker};
use sc_transaction_pool_api::OffchainTransactionPoolFactory;
use sp_api::ProvideRuntimeApi;
use sp_core::crypto::Pair;
use sp_runtime::{generic, traits::Block as BlockT, SaturatedConversion};
use std::{path::Path, sync::Arc};

/// Host functions required for kitchensink runtime and Substrate node.
#[cfg(not(feature = "runtime-benchmarks"))]
pub type HostFunctions =
	(sp_io::SubstrateHostFunctions, sp_statement_store::runtime_api::HostFunctions);

/// Host functions required for kitchensink runtime and Substrate node.
#[cfg(feature = "runtime-benchmarks")]
pub type HostFunctions = (
	sp_io::SubstrateHostFunctions,
	sp_statement_store::runtime_api::HostFunctions,
	frame_benchmarking::benchmarking::HostFunctions,
);

/// A specialized `WasmExecutor` intended to use across substrate node. It provides all required
/// HostFunctions.
pub type RuntimeExecutor = sc_executor::WasmExecutor<HostFunctions>;

/// The full client type definition.
pub type FullClient = sc_service::TFullClient<Block, RuntimeApi, RuntimeExecutor>;
type FullBackend = sc_service::TFullBackend<Block>;
type FullSelectChain = sc_consensus::LongestChain<FullBackend, Block>;
type FullGrandpaBlockImport =
	grandpa::GrandpaBlockImport<FullBackend, Block, FullClient, FullSelectChain>;
type FullBeefyBlockImport<InnerBlockImport> =
	beefy::import::BeefyBlockImport<Block, FullBackend, FullClient, InnerBlockImport>;

/// The transaction pool type definition.
pub type TransactionPool = sc_transaction_pool::FullPool<Block, FullClient>;

/// The minimum period of blocks on which justifications will be
/// imported and generated.
const GRANDPA_JUSTIFICATION_PERIOD: u32 = 512;

/// Fetch the nonce of the given `account` from the chain state.
///
/// Note: Should only be used for tests.
pub fn fetch_nonce(client: &FullClient, account: sp_core::sr25519::Pair) -> u32 {
	let best_hash = client.chain_info().best_hash;
	client
		.runtime_api()
		.account_nonce(best_hash, account.public().into())
		.expect("Fetching account nonce works; qed")
}

/// Create a transaction using the given `call`.
///
/// The transaction will be signed by `sender`. If `nonce` is `None` it will be fetched from the
/// state of the best block.
///
/// Note: Should only be used for tests.
pub fn create_extrinsic(
	client: &FullClient,
	sender: sp_core::sr25519::Pair,
	function: impl Into<kitchensink_runtime::RuntimeCall>,
	nonce: Option<u32>,
) -> kitchensink_runtime::UncheckedExtrinsic {
	let function = function.into();
	let genesis_hash = client.block_hash(0).ok().flatten().expect("Genesis block exists; qed");
	let best_hash = client.chain_info().best_hash;
	let best_block = client.chain_info().best_number;
	let nonce = nonce.unwrap_or_else(|| fetch_nonce(client, sender.clone()));

	let period = kitchensink_runtime::BlockHashCount::get()
		.checked_next_power_of_two()
		.map(|c| c / 2)
		.unwrap_or(2) as u64;
	let tip = 0;
	let tx_ext: kitchensink_runtime::TxExtension =
		(
			(
				frame_system::CheckNonZeroSender::<kitchensink_runtime::Runtime>::new(),
				frame_system::CheckSpecVersion::<kitchensink_runtime::Runtime>::new(),
				frame_system::CheckTxVersion::<kitchensink_runtime::Runtime>::new(),
				frame_system::CheckGenesis::<kitchensink_runtime::Runtime>::new(),
				frame_system::CheckEra::<kitchensink_runtime::Runtime>::from(generic::Era::mortal(
					period,
					best_block.saturated_into(),
				)),
				frame_system::CheckNonce::<kitchensink_runtime::Runtime>::from(nonce),
				frame_system::CheckWeight::<kitchensink_runtime::Runtime>::new(),
			)
				.into(),
			pallet_skip_feeless_payment::SkipCheckIfFeeless::from(
				pallet_asset_conversion_tx_payment::ChargeAssetTxPayment::<
					kitchensink_runtime::Runtime,
				>::from(tip, None),
			),
			frame_metadata_hash_extension::CheckMetadataHash::new(false),
		);

	let raw_payload = kitchensink_runtime::SignedPayload::from_raw(
		function.clone(),
		tx_ext.clone(),
		(
			(
				(),
				kitchensink_runtime::VERSION.spec_version,
				kitchensink_runtime::VERSION.transaction_version,
				genesis_hash,
				best_hash,
				(),
				(),
			),
			(),
			None,
		),
	);
	let signature = raw_payload.using_encoded(|e| sender.sign(e));

	kitchensink_runtime::UncheckedExtrinsic::new_signed(
		function,
		sp_runtime::AccountId32::from(sender.public()).into(),
		kitchensink_runtime::Signature::Sr25519(signature),
		tx_ext,
	)
}

/// Creates a new partial node.
pub fn new_partial(
	config: &Configuration,
	mixnet_config: Option<&sc_mixnet::Config>,
) -> Result<
	sc_service::PartialComponents<
		FullClient,
		FullBackend,
		FullSelectChain,
		sc_consensus::DefaultImportQueue<Block>,
		sc_transaction_pool::FullPool<Block, FullClient>,
		(
			impl Fn(
				node_rpc::DenyUnsafe,
				sc_rpc::SubscriptionTaskExecutor,
			) -> Result<jsonrpsee::RpcModule<()>, sc_service::Error>,
			(
				sc_consensus_babe::BabeBlockImport<
					Block,
					FullClient,
					FullBeefyBlockImport<FullGrandpaBlockImport>,
				>,
				grandpa::LinkHalf<Block, FullClient, FullSelectChain>,
				sc_consensus_babe::BabeLink<Block>,
				beefy::BeefyVoterLinks<Block>,
			),
			grandpa::SharedVoterState,
			Option<Telemetry>,
			Arc<StatementStore>,
			Option<sc_mixnet::ApiBackend>,
		),
	>,
	ServiceError,
> {
	let telemetry = config
		.telemetry_endpoints
		.clone()
		.filter(|x| !x.is_empty())
		.map(|endpoints| -> Result<_, sc_telemetry::Error> {
			let worker = TelemetryWorker::new(16)?;
			let telemetry = worker.handle().new_telemetry(endpoints);
			Ok((worker, telemetry))
		})
		.transpose()?;

	let executor = sc_service::new_wasm_executor(&config);

	let (client, backend, keystore_container, task_manager) =
		sc_service::new_full_parts::<Block, RuntimeApi, _>(
			config,
			telemetry.as_ref().map(|(_, telemetry)| telemetry.handle()),
			executor,
		)?;
	let client = Arc::new(client);

	let telemetry = telemetry.map(|(worker, telemetry)| {
		task_manager.spawn_handle().spawn("telemetry", None, worker.run());
		telemetry
	});

	let select_chain = sc_consensus::LongestChain::new(backend.clone());

	let transaction_pool = sc_transaction_pool::BasicPool::new_full(
		config.transaction_pool.clone(),
		config.role.is_authority().into(),
		config.prometheus_registry(),
		task_manager.spawn_essential_handle(),
		client.clone(),
	);

	let (grandpa_block_import, grandpa_link) = grandpa::block_import(
		client.clone(),
		GRANDPA_JUSTIFICATION_PERIOD,
		&(client.clone() as Arc<_>),
		select_chain.clone(),
		telemetry.as_ref().map(|x| x.handle()),
	)?;
	let justification_import = grandpa_block_import.clone();

	let (beefy_block_import, beefy_voter_links, beefy_rpc_links) =
		beefy::beefy_block_import_and_links(
			grandpa_block_import,
			backend.clone(),
			client.clone(),
			config.prometheus_registry().cloned(),
		);

	let (block_import, babe_link) = sc_consensus_babe::block_import(
		sc_consensus_babe::configuration(&*client)?,
		beefy_block_import,
		client.clone(),
	)?;

	let slot_duration = babe_link.config().slot_duration();
	let (import_queue, babe_worker_handle) =
		sc_consensus_babe::import_queue(sc_consensus_babe::ImportQueueParams {
			link: babe_link.clone(),
			block_import: block_import.clone(),
			justification_import: Some(Box::new(justification_import)),
			client: client.clone(),
			select_chain: select_chain.clone(),
			create_inherent_data_providers: move |_, ()| async move {
				let timestamp = sp_timestamp::InherentDataProvider::from_system_time();

				let slot =
				sp_consensus_babe::inherents::InherentDataProvider::from_timestamp_and_slot_duration(
					*timestamp,
					slot_duration,
				);

				Ok((slot, timestamp))
			},
			spawner: &task_manager.spawn_essential_handle(),
			registry: config.prometheus_registry(),
			telemetry: telemetry.as_ref().map(|x| x.handle()),
			offchain_tx_pool_factory: OffchainTransactionPoolFactory::new(transaction_pool.clone()),
		})?;

	let import_setup = (block_import, grandpa_link, babe_link, beefy_voter_links);

	let statement_store = sc_statement_store::Store::new_shared(
		&config.data_path,
		Default::default(),
		client.clone(),
		keystore_container.local_keystore(),
		config.prometheus_registry(),
		&task_manager.spawn_handle(),
	)
	.map_err(|e| ServiceError::Other(format!("Statement store error: {:?}", e)))?;

	let (mixnet_api, mixnet_api_backend) = mixnet_config.map(sc_mixnet::Api::new).unzip();

	let (rpc_extensions_builder, rpc_setup) = {
		let (_, grandpa_link, _, _) = &import_setup;

		let justification_stream = grandpa_link.justification_stream();
		let shared_authority_set = grandpa_link.shared_authority_set().clone();
		let shared_voter_state = grandpa::SharedVoterState::empty();
		let shared_voter_state2 = shared_voter_state.clone();

		let finality_proof_provider = grandpa::FinalityProofProvider::new_for_service(
			backend.clone(),
			Some(shared_authority_set.clone()),
		);

		let client = client.clone();
		let pool = transaction_pool.clone();
		let select_chain = select_chain.clone();
		let keystore = keystore_container.keystore();
		let chain_spec = config.chain_spec.cloned_box();

		let rpc_backend = backend.clone();
		let rpc_statement_store = statement_store.clone();
		let rpc_extensions_builder =
			move |deny_unsafe, subscription_executor: node_rpc::SubscriptionTaskExecutor| {
				let deps = node_rpc::FullDeps {
					client: client.clone(),
					pool: pool.clone(),
					select_chain: select_chain.clone(),
					chain_spec: chain_spec.cloned_box(),
					deny_unsafe,
					babe: node_rpc::BabeDeps {
						keystore: keystore.clone(),
						babe_worker_handle: babe_worker_handle.clone(),
					},
					grandpa: node_rpc::GrandpaDeps {
						shared_voter_state: shared_voter_state.clone(),
						shared_authority_set: shared_authority_set.clone(),
						justification_stream: justification_stream.clone(),
						subscription_executor: subscription_executor.clone(),
						finality_provider: finality_proof_provider.clone(),
					},
					beefy: node_rpc::BeefyDeps {
						beefy_finality_proof_stream: beefy_rpc_links
							.from_voter_justif_stream
							.clone(),
						beefy_best_block_stream: beefy_rpc_links
							.from_voter_best_beefy_stream
							.clone(),
						subscription_executor,
					},
					statement_store: rpc_statement_store.clone(),
					backend: rpc_backend.clone(),
					mixnet_api: mixnet_api.as_ref().cloned(),
				};

				node_rpc::create_full(deps).map_err(Into::into)
			};

		(rpc_extensions_builder, shared_voter_state2)
	};

	Ok(sc_service::PartialComponents {
		client,
		backend,
		task_manager,
		keystore_container,
		select_chain,
		import_queue,
		transaction_pool,
		other: (
			rpc_extensions_builder,
			import_setup,
			rpc_setup,
			telemetry,
			statement_store,
			mixnet_api_backend,
		),
	})
}

/// Result of [`new_full_base`].
pub struct NewFullBase {
	/// The task manager of the node.
	pub task_manager: TaskManager,
	/// The client instance of the node.
	pub client: Arc<FullClient>,
	/// The networking service of the node.
	pub network: Arc<dyn NetworkService>,
	/// The syncing service of the node.
	pub sync: Arc<SyncingService<Block>>,
	/// The transaction pool of the node.
	pub transaction_pool: Arc<TransactionPool>,
	/// The rpc handlers of the node.
	pub rpc_handlers: RpcHandlers,
}

/// Creates a full service from the configuration.
pub fn new_full_base<N: NetworkBackend<Block, <Block as BlockT>::Hash>>(
	config: Configuration,
	mixnet_config: Option<sc_mixnet::Config>,
	disable_hardware_benchmarks: bool,
	with_startup_data: impl FnOnce(
		&sc_consensus_babe::BabeBlockImport<
			Block,
			FullClient,
			FullBeefyBlockImport<FullGrandpaBlockImport>,
		>,
		&sc_consensus_babe::BabeLink<Block>,
	),
) -> Result<NewFullBase, ServiceError> {
	let is_offchain_indexing_enabled = config.offchain_worker.indexing_enabled;
	let role = config.role.clone();
	let force_authoring = config.force_authoring;
	let backoff_authoring_blocks =
		Some(sc_consensus_slots::BackoffAuthoringOnFinalizedHeadLagging::default());
	let name = config.network.node_name.clone();
	let enable_grandpa = !config.disable_grandpa;
	let prometheus_registry = config.prometheus_registry().cloned();
	let enable_offchain_worker = config.offchain_worker.enabled;

	let hwbench = (!disable_hardware_benchmarks)
		.then_some(config.database.path().map(|database_path| {
			let _ = std::fs::create_dir_all(&database_path);
			sc_sysinfo::gather_hwbench(Some(database_path))
		}))
		.flatten();

	let sc_service::PartialComponents {
		client,
		backend,
		mut task_manager,
		import_queue,
		keystore_container,
		select_chain,
		transaction_pool,
		other:
			(rpc_builder, import_setup, rpc_setup, mut telemetry, statement_store, mixnet_api_backend),
	} = new_partial(&config, mixnet_config.as_ref())?;

	let metrics = N::register_notification_metrics(
		config.prometheus_config.as_ref().map(|cfg| &cfg.registry),
	);
	let shared_voter_state = rpc_setup;
	let auth_disc_publish_non_global_ips = config.network.allow_non_globals_in_dht;
	let auth_disc_public_addresses = config.network.public_addresses.clone();

	let mut net_config =
		sc_network::config::FullNetworkConfiguration::<_, _, N>::new(&config.network);

	let genesis_hash = client.block_hash(0).ok().flatten().expect("Genesis block exists; qed");
	let peer_store_handle = net_config.peer_store_handle();

	let grandpa_protocol_name = grandpa::protocol_standard_name(&genesis_hash, &config.chain_spec);
	let (grandpa_protocol_config, grandpa_notification_service) =
		grandpa::grandpa_peers_set_config::<_, N>(
			grandpa_protocol_name.clone(),
			metrics.clone(),
			Arc::clone(&peer_store_handle),
		);
	net_config.add_notification_protocol(grandpa_protocol_config);

	let beefy_gossip_proto_name =
		beefy::gossip_protocol_name(&genesis_hash, config.chain_spec.fork_id());
	// `beefy_on_demand_justifications_handler` is given to `beefy-gadget` task to be run,
	// while `beefy_req_resp_cfg` is added to `config.network.request_response_protocols`.
	let (beefy_on_demand_justifications_handler, beefy_req_resp_cfg) =
		beefy::communication::request_response::BeefyJustifsRequestHandler::new::<_, N>(
			&genesis_hash,
			config.chain_spec.fork_id(),
			client.clone(),
			prometheus_registry.clone(),
		);

	let (beefy_notification_config, beefy_notification_service) =
		beefy::communication::beefy_peers_set_config::<_, N>(
			beefy_gossip_proto_name.clone(),
			metrics.clone(),
			Arc::clone(&peer_store_handle),
		);

	net_config.add_notification_protocol(beefy_notification_config);
	net_config.add_request_response_protocol(beefy_req_resp_cfg);

	let (statement_handler_proto, statement_config) =
		sc_network_statement::StatementHandlerPrototype::new::<_, _, N>(
			genesis_hash,
			config.chain_spec.fork_id(),
			metrics.clone(),
			Arc::clone(&peer_store_handle),
		);
	net_config.add_notification_protocol(statement_config);

	let mixnet_protocol_name =
		sc_mixnet::protocol_name(genesis_hash.as_ref(), config.chain_spec.fork_id());
	let mixnet_notification_service = mixnet_config.as_ref().map(|mixnet_config| {
		let (config, notification_service) = sc_mixnet::peers_set_config::<_, N>(
			mixnet_protocol_name.clone(),
			mixnet_config,
			metrics.clone(),
			Arc::clone(&peer_store_handle),
		);
		net_config.add_notification_protocol(config);
		notification_service
	});

	let warp_sync = Arc::new(grandpa::warp_proof::NetworkProvider::new(
		backend.clone(),
		import_setup.1.shared_authority_set().clone(),
		Vec::default(),
	));

	let (network, system_rpc_tx, tx_handler_controller, network_starter, sync_service) =
		sc_service::build_network(sc_service::BuildNetworkParams {
			config: &config,
			net_config,
			client: client.clone(),
			transaction_pool: transaction_pool.clone(),
			spawn_handle: task_manager.spawn_handle(),
			import_queue,
			block_announce_validator_builder: None,
			warp_sync_params: Some(WarpSyncParams::WithProvider(warp_sync)),
			block_relay: None,
			metrics,
		})?;

	if let Some(mixnet_config) = mixnet_config {
		let mixnet = sc_mixnet::run(
			mixnet_config,
			mixnet_api_backend.expect("Mixnet API backend created if mixnet enabled"),
			client.clone(),
			sync_service.clone(),
			network.clone(),
			mixnet_protocol_name,
			transaction_pool.clone(),
			Some(keystore_container.keystore()),
			mixnet_notification_service
				.expect("`NotificationService` exists since mixnet was enabled; qed"),
		);
		task_manager.spawn_handle().spawn("mixnet", None, mixnet);
	}

	let rpc_handlers = sc_service::spawn_tasks(sc_service::SpawnTasksParams {
		config,
		backend: backend.clone(),
		client: client.clone(),
		keystore: keystore_container.keystore(),
		network: network.clone(),
		rpc_builder: Box::new(rpc_builder),
		transaction_pool: transaction_pool.clone(),
		task_manager: &mut task_manager,
		system_rpc_tx,
		tx_handler_controller,
		sync_service: sync_service.clone(),
		telemetry: telemetry.as_mut(),
	})?;

	if let Some(hwbench) = hwbench {
		sc_sysinfo::print_hwbench(&hwbench);
		match SUBSTRATE_REFERENCE_HARDWARE.check_hardware(&hwbench) {
			Err(err) if role.is_authority() => {
				log::warn!(
					"⚠️  The hardware does not meet the minimal requirements {} for role 'Authority'.",
					err
				);
			},
			_ => {},
		}

		if let Some(ref mut telemetry) = telemetry {
			let telemetry_handle = telemetry.handle();
			task_manager.spawn_handle().spawn(
				"telemetry_hwbench",
				None,
				sc_sysinfo::initialize_hwbench_telemetry(telemetry_handle, hwbench),
			);
		}
	}

	let (block_import, grandpa_link, babe_link, beefy_links) = import_setup;

	(with_startup_data)(&block_import, &babe_link);

	if let sc_service::config::Role::Authority { .. } = &role {
		let proposer = sc_basic_authorship::ProposerFactory::new(
			task_manager.spawn_handle(),
			client.clone(),
			transaction_pool.clone(),
			prometheus_registry.as_ref(),
			telemetry.as_ref().map(|x| x.handle()),
		);

		let client_clone = client.clone();
		let slot_duration = babe_link.config().slot_duration();
		let babe_config = sc_consensus_babe::BabeParams {
			keystore: keystore_container.keystore(),
			client: client.clone(),
			select_chain,
			env: proposer,
			block_import,
			sync_oracle: sync_service.clone(),
			justification_sync_link: sync_service.clone(),
			create_inherent_data_providers: move |parent, ()| {
				let client_clone = client_clone.clone();
				async move {
					let timestamp = sp_timestamp::InherentDataProvider::from_system_time();

					let slot =
						sp_consensus_babe::inherents::InherentDataProvider::from_timestamp_and_slot_duration(
							*timestamp,
							slot_duration,
						);

					let storage_proof =
						sp_transaction_storage_proof::registration::new_data_provider(
							&*client_clone,
							&parent,
						)?;

					Ok((slot, timestamp, storage_proof))
				}
			},
			force_authoring,
			backoff_authoring_blocks,
			babe_link,
			block_proposal_slot_portion: SlotProportion::new(0.5),
			max_block_proposal_slot_portion: None,
			telemetry: telemetry.as_ref().map(|x| x.handle()),
		};

		let babe = sc_consensus_babe::start_babe(babe_config)?;
		task_manager.spawn_essential_handle().spawn_blocking(
			"babe-proposer",
			Some("block-authoring"),
			babe,
		);
	}

	// Spawn authority discovery module.
	if role.is_authority() {
		let authority_discovery_role =
			sc_authority_discovery::Role::PublishAndDiscover(keystore_container.keystore());
		let dht_event_stream =
			network.event_stream("authority-discovery").filter_map(|e| async move {
				match e {
					Event::Dht(e) => Some(e),
					_ => None,
				}
			});
		let (authority_discovery_worker, _service) =
			sc_authority_discovery::new_worker_and_service_with_config(
				sc_authority_discovery::WorkerConfig {
					publish_non_global_ips: auth_disc_publish_non_global_ips,
					public_addresses: auth_disc_public_addresses,
					..Default::default()
				},
				client.clone(),
				Arc::new(network.clone()),
				Box::pin(dht_event_stream),
				authority_discovery_role,
				prometheus_registry.clone(),
			);

		task_manager.spawn_handle().spawn(
			"authority-discovery-worker",
			Some("networking"),
			authority_discovery_worker.run(),
		);
	}

	// if the node isn't actively participating in consensus then it doesn't
	// need a keystore, regardless of which protocol we use below.
	let keystore = if role.is_authority() { Some(keystore_container.keystore()) } else { None };

	// beefy is enabled if its notification service exists
	let network_params = beefy::BeefyNetworkParams {
		network: Arc::new(network.clone()),
		sync: sync_service.clone(),
		gossip_protocol_name: beefy_gossip_proto_name,
		justifications_protocol_name: beefy_on_demand_justifications_handler.protocol_name(),
		notification_service: beefy_notification_service,
		_phantom: core::marker::PhantomData::<Block>,
	};
	let beefy_params = beefy::BeefyParams {
		client: client.clone(),
		backend: backend.clone(),
		payload_provider: beefy_primitives::mmr::MmrRootProvider::new(client.clone()),
		runtime: client.clone(),
		key_store: keystore.clone(),
		network_params,
		min_block_delta: 8,
		prometheus_registry: prometheus_registry.clone(),
		links: beefy_links,
		on_demand_justifications_handler: beefy_on_demand_justifications_handler,
		is_authority: role.is_authority(),
	};

	let beefy_gadget = beefy::start_beefy_gadget::<_, _, _, _, _, _, _>(beefy_params);
	// BEEFY is part of consensus, if it fails we'll bring the node down with it to make sure it
	// is noticed.
	task_manager
		.spawn_essential_handle()
		.spawn_blocking("beefy-gadget", None, beefy_gadget);
	// When offchain indexing is enabled, MMR gadget should also run.
	if is_offchain_indexing_enabled {
		task_manager.spawn_essential_handle().spawn_blocking(
			"mmr-gadget",
			None,
			mmr_gadget::MmrGadget::start(
				client.clone(),
				backend.clone(),
				sp_mmr_primitives::INDEXING_PREFIX.to_vec(),
			),
		);
	}

	let grandpa_config = grandpa::Config {
		// FIXME #1578 make this available through chainspec
		gossip_duration: std::time::Duration::from_millis(333),
		justification_generation_period: GRANDPA_JUSTIFICATION_PERIOD,
		name: Some(name),
		observer_enabled: false,
		keystore,
		local_role: role.clone(),
		telemetry: telemetry.as_ref().map(|x| x.handle()),
		protocol_name: grandpa_protocol_name,
	};

	if enable_grandpa {
		// start the full GRANDPA voter
		// NOTE: non-authorities could run the GRANDPA observer protocol, but at
		// this point the full voter should provide better guarantees of block
		// and vote data availability than the observer. The observer has not
		// been tested extensively yet and having most nodes in a network run it
		// could lead to finality stalls.
		let grandpa_params = grandpa::GrandpaParams {
			config: grandpa_config,
			link: grandpa_link,
			network: network.clone(),
			sync: Arc::new(sync_service.clone()),
			notification_service: grandpa_notification_service,
			telemetry: telemetry.as_ref().map(|x| x.handle()),
			voting_rule: grandpa::VotingRulesBuilder::default().build(),
			prometheus_registry: prometheus_registry.clone(),
			shared_voter_state,
			offchain_tx_pool_factory: OffchainTransactionPoolFactory::new(transaction_pool.clone()),
		};

		// the GRANDPA voter task is considered infallible, i.e.
		// if it fails we take down the service with it.
		task_manager.spawn_essential_handle().spawn_blocking(
			"grandpa-voter",
			None,
			grandpa::run_grandpa_voter(grandpa_params)?,
		);
	}

	// Spawn statement protocol worker
	let statement_protocol_executor = {
		let spawn_handle = task_manager.spawn_handle();
		Box::new(move |fut| {
			spawn_handle.spawn("network-statement-validator", Some("networking"), fut);
		})
	};
	let statement_handler = statement_handler_proto.build(
		network.clone(),
		sync_service.clone(),
		statement_store.clone(),
		prometheus_registry.as_ref(),
		statement_protocol_executor,
	)?;
	task_manager.spawn_handle().spawn(
		"network-statement-handler",
		Some("networking"),
		statement_handler.run(),
	);

	if enable_offchain_worker {
		task_manager.spawn_handle().spawn(
			"offchain-workers-runner",
			"offchain-work",
			sc_offchain::OffchainWorkers::new(sc_offchain::OffchainWorkerOptions {
				runtime_api_provider: client.clone(),
				keystore: Some(keystore_container.keystore()),
				offchain_db: backend.offchain_storage(),
				transaction_pool: Some(OffchainTransactionPoolFactory::new(
					transaction_pool.clone(),
				)),
				network_provider: Arc::new(network.clone()),
				is_validator: role.is_authority(),
				enable_http_requests: true,
				custom_extensions: move |_| {
					vec![Box::new(statement_store.clone().as_statement_store_ext()) as Box<_>]
				},
			})
			.run(client.clone(), task_manager.spawn_handle())
			.boxed(),
		);
	}

	network_starter.start_network();
	Ok(NewFullBase {
		task_manager,
		client,
		network,
		sync: sync_service,
		transaction_pool,
		rpc_handlers,
	})
}

/// Builds a new service for a full client.
pub fn new_full(config: Configuration, cli: Cli) -> Result<TaskManager, ServiceError> {
	let mixnet_config = cli.mixnet_params.config(config.role.is_authority());
	let database_path = config.database.path().map(Path::to_path_buf);

	let task_manager = match config.network.network_backend {
		sc_network::config::NetworkBackendType::Libp2p => {
			let task_manager = new_full_base::<sc_network::NetworkWorker<_, _>>(
				config,
				mixnet_config,
				cli.no_hardware_benchmarks,
				|_, _| (),
			)
			.map(|NewFullBase { task_manager, .. }| task_manager)?;
			task_manager
		},
		sc_network::config::NetworkBackendType::Litep2p => {
			let task_manager = new_full_base::<sc_network::Litep2pNetworkBackend>(
				config,
				mixnet_config,
				cli.no_hardware_benchmarks,
				|_, _| (),
			)
			.map(|NewFullBase { task_manager, .. }| task_manager)?;
			task_manager
		},
	};

	if let Some(database_path) = database_path {
		sc_storage_monitor::StorageMonitorService::try_spawn(
			cli.storage_monitor,
			database_path,
			&task_manager.spawn_essential_handle(),
		)
		.map_err(|e| ServiceError::Application(e.into()))?;
	}

	Ok(task_manager)
}

#[cfg(test)]
mod tests {
	use crate::service::{new_full_base, NewFullBase};
	use codec::Encode;
	use kitchensink_runtime::{
		constants::{currency::CENTS, time::SLOT_DURATION},
		Address, BalancesCall, RuntimeCall, TxExtension, UncheckedExtrinsic,
	};
	use node_primitives::{Block, DigestItem, Signature};
	use sc_client_api::BlockBackend;
	use sc_consensus::{BlockImport, BlockImportParams, ForkChoiceStrategy};
	use sc_consensus_babe::{BabeIntermediate, CompatibleDigestItem, INTERMEDIATE_KEY};
	use sc_consensus_epochs::descendent_query;
	use sc_keystore::LocalKeystore;
	use sc_service_test::TestNetNode;
	use sc_transaction_pool_api::{ChainEvent, MaintainedTransactionPool};
	use sp_consensus::{BlockOrigin, Environment, Proposer};
	use sp_core::crypto::Pair;
	use sp_inherents::InherentDataProvider;
	use sp_keyring::AccountKeyring;
	use sp_keystore::KeystorePtr;
	use sp_runtime::{
		generic::{Digest, Era, SignedPayload},
		key_types::BABE,
		traits::{Block as BlockT, Header as HeaderT, IdentifyAccount, Verify},
		RuntimeAppPublic,
	};
	use sp_timestamp;
	use std::sync::Arc;

	type AccountPublic = <Signature as Verify>::Signer;

	#[test]
	// It is "ignored", but the node-cli ignored tests are running on the CI.
	// This can be run locally with `cargo test --release -p node-cli test_sync -- --ignored`.
	#[ignore]
	fn test_sync() {
		sp_tracing::try_init_simple();

		let keystore_path = tempfile::tempdir().expect("Creates keystore path");
		let keystore: KeystorePtr = LocalKeystore::open(keystore_path.path(), None)
			.expect("Creates keystore")
			.into();
		let alice: sp_consensus_babe::AuthorityId = keystore
			.sr25519_generate_new(BABE, Some("//Alice"))
			.expect("Creates authority pair")
			.into();

		let chain_spec = crate::chain_spec::tests::integration_test_config_with_single_authority();

		// For the block factory
		let mut slot = 1u64;

		// For the extrinsics factory
		let bob = Arc::new(AccountKeyring::Bob.pair());
		let charlie = Arc::new(AccountKeyring::Charlie.pair());
		let mut index = 0;

		sc_service_test::sync(
			chain_spec,
			|config| {
				let mut setup_handles = None;
				let NewFullBase { task_manager, client, network, sync, transaction_pool, .. } =
					new_full_base::<sc_network::NetworkWorker<_, _>>(
						config,
						None,
						false,
						|block_import: &sc_consensus_babe::BabeBlockImport<Block, _, _>,
						 babe_link: &sc_consensus_babe::BabeLink<Block>| {
							setup_handles = Some((block_import.clone(), babe_link.clone()));
						},
					)?;

				let node = sc_service_test::TestNetComponents::new(
					task_manager,
					client,
					network,
					sync,
					transaction_pool,
				);
				Ok((node, setup_handles.unwrap()))
			},
			|service, &mut (ref mut block_import, ref babe_link)| {
				let parent_hash = service.client().chain_info().best_hash;
				let parent_header = service.client().header(parent_hash).unwrap().unwrap();
				let parent_number = *parent_header.number();

				futures::executor::block_on(service.transaction_pool().maintain(
					ChainEvent::NewBestBlock { hash: parent_header.hash(), tree_route: None },
				));

				let mut proposer_factory = sc_basic_authorship::ProposerFactory::new(
					service.spawn_handle(),
					service.client(),
					service.transaction_pool(),
					None,
					None,
				);

				let mut digest = Digest::default();

				// even though there's only one authority some slots might be empty,
				// so we must keep trying the next slots until we can claim one.
				let (babe_pre_digest, epoch_descriptor) = loop {
					let epoch_descriptor = babe_link
						.epoch_changes()
						.shared_data()
						.epoch_descriptor_for_child_of(
							descendent_query(&*service.client()),
							&parent_hash,
							parent_number,
							slot.into(),
						)
						.unwrap()
						.unwrap();

					let epoch = babe_link
						.epoch_changes()
						.shared_data()
						.epoch_data(&epoch_descriptor, |slot| {
							sc_consensus_babe::Epoch::genesis(babe_link.config(), slot)
						})
						.unwrap();

					if let Some(babe_pre_digest) =
						sc_consensus_babe::authorship::claim_slot(slot.into(), &epoch, &keystore)
							.map(|(digest, _)| digest)
					{
						break (babe_pre_digest, epoch_descriptor)
					}

					slot += 1;
				};

				let inherent_data = futures::executor::block_on(
					(
						sp_timestamp::InherentDataProvider::new(
							std::time::Duration::from_millis(SLOT_DURATION * slot).into(),
						),
						sp_consensus_babe::inherents::InherentDataProvider::new(slot.into()),
					)
						.create_inherent_data(),
				)
				.expect("Creates inherent data");

				digest.push(<DigestItem as CompatibleDigestItem>::babe_pre_digest(babe_pre_digest));

				let new_block = futures::executor::block_on(async move {
					let proposer = proposer_factory.init(&parent_header).await;
					proposer
						.unwrap()
						.propose(inherent_data, digest, std::time::Duration::from_secs(1), None)
						.await
				})
				.expect("Error making test block")
				.block;

				let (new_header, new_body) = new_block.deconstruct();
				let pre_hash = new_header.hash();
				// sign the pre-sealed hash of the block and then
				// add it to a digest item.
				let to_sign = pre_hash.encode();
				let signature = keystore
					.sr25519_sign(sp_consensus_babe::AuthorityId::ID, alice.as_ref(), &to_sign)
					.unwrap()
					.unwrap();
				let item = <DigestItem as CompatibleDigestItem>::babe_seal(signature.into());
				slot += 1;

				let mut params = BlockImportParams::new(BlockOrigin::File, new_header);
				params.post_digests.push(item);
				params.body = Some(new_body);
				params.insert_intermediate(
					INTERMEDIATE_KEY,
					BabeIntermediate::<Block> { epoch_descriptor },
				);
				params.fork_choice = Some(ForkChoiceStrategy::LongestChain);

				futures::executor::block_on(block_import.import_block(params))
					.expect("error importing test block");
			},
			|service, _| {
				let amount = 5 * CENTS;
				let to: Address = AccountPublic::from(bob.public()).into_account().into();
				let from: Address = AccountPublic::from(charlie.public()).into_account().into();
				let genesis_hash = service.client().block_hash(0).unwrap().unwrap();
				let best_hash = service.client().chain_info().best_hash;
				let (spec_version, transaction_version) = {
					let version = service.client().runtime_version_at(best_hash).unwrap();
					(version.spec_version, version.transaction_version)
				};
				let signer = charlie.clone();

				let function = RuntimeCall::Balances(BalancesCall::transfer_allow_death {
					dest: to.into(),
					value: amount,
				});

				let check_non_zero_sender = frame_system::CheckNonZeroSender::new();
				let check_spec_version = frame_system::CheckSpecVersion::new();
				let check_tx_version = frame_system::CheckTxVersion::new();
				let check_genesis = frame_system::CheckGenesis::new();
				let check_era = frame_system::CheckEra::from(Era::Immortal);
				let check_nonce = frame_system::CheckNonce::from(index);
				let check_weight = frame_system::CheckWeight::new();
				let tx_payment = pallet_skip_feeless_payment::SkipCheckIfFeeless::from(
					pallet_asset_conversion_tx_payment::ChargeAssetTxPayment::from(0, None),
				);
<<<<<<< HEAD
				let tx_ext: TxExtension = (
					(
						check_non_zero_sender,
						check_spec_version,
						check_tx_version,
						check_genesis,
						check_era,
						check_nonce,
						check_weight,
					)
						.into(),
=======
				let metadata_hash = frame_metadata_hash_extension::CheckMetadataHash::new(false);
				let extra = (
					check_non_zero_sender,
					check_spec_version,
					check_tx_version,
					check_genesis,
					check_era,
					check_nonce,
					check_weight,
>>>>>>> a823d18f
					tx_payment,
					metadata_hash,
				);
				let raw_payload = SignedPayload::from_raw(
					function,
<<<<<<< HEAD
					tx_ext,
					(
						((), spec_version, transaction_version, genesis_hash, genesis_hash, (), ()),
						(),
=======
					extra,
					(
						(),
						spec_version,
						transaction_version,
						genesis_hash,
						genesis_hash,
						(),
						(),
						(),
						None,
>>>>>>> a823d18f
					),
				);
				let signature = raw_payload.using_encoded(|payload| signer.sign(payload));
				let (function, tx_ext, _) = raw_payload.deconstruct();
				index += 1;
				UncheckedExtrinsic::new_signed(function, from.into(), signature.into(), tx_ext)
					.into()
			},
		);
	}

	#[test]
	#[ignore]
	fn test_consensus() {
		sp_tracing::try_init_simple();

		sc_service_test::consensus(
			crate::chain_spec::tests::integration_test_config_with_two_authorities(),
			|config| {
				let NewFullBase { task_manager, client, network, sync, transaction_pool, .. } =
					new_full_base::<sc_network::NetworkWorker<_, _>>(
						config,
						None,
						false,
						|_, _| (),
					)?;
				Ok(sc_service_test::TestNetComponents::new(
					task_manager,
					client,
					network,
					sync,
					transaction_pool,
				))
			},
			vec!["//Alice".into(), "//Bob".into()],
		)
	}
}<|MERGE_RESOLUTION|>--- conflicted
+++ resolved
@@ -1048,7 +1048,7 @@
 				let tx_payment = pallet_skip_feeless_payment::SkipCheckIfFeeless::from(
 					pallet_asset_conversion_tx_payment::ChargeAssetTxPayment::from(0, None),
 				);
-<<<<<<< HEAD
+				let metadata_hash = frame_metadata_hash_extension::CheckMetadataHash::new(false);
 				let tx_ext: TxExtension = (
 					(
 						check_non_zero_sender,
@@ -1060,40 +1060,16 @@
 						check_weight,
 					)
 						.into(),
-=======
-				let metadata_hash = frame_metadata_hash_extension::CheckMetadataHash::new(false);
-				let extra = (
-					check_non_zero_sender,
-					check_spec_version,
-					check_tx_version,
-					check_genesis,
-					check_era,
-					check_nonce,
-					check_weight,
->>>>>>> a823d18f
 					tx_payment,
 					metadata_hash,
 				);
 				let raw_payload = SignedPayload::from_raw(
 					function,
-<<<<<<< HEAD
 					tx_ext,
 					(
 						((), spec_version, transaction_version, genesis_hash, genesis_hash, (), ()),
 						(),
-=======
-					extra,
-					(
-						(),
-						spec_version,
-						transaction_version,
-						genesis_hash,
-						genesis_hash,
-						(),
-						(),
-						(),
 						None,
->>>>>>> a823d18f
 					),
 				);
 				let signature = raw_payload.using_encoded(|payload| signer.sign(payload));

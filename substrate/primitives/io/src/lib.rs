--- conflicted
+++ resolved
@@ -78,11 +78,6 @@
 #![cfg_attr(enable_alloc_error_handler, feature(alloc_error_handler))]
 
 extern crate alloc;
-<<<<<<< HEAD
-=======
-
-use alloc::vec::Vec;
->>>>>>> 29eb5333
 
 use alloc::vec::Vec;
 
@@ -192,16 +187,11 @@
 #[runtime_interface]
 pub trait Storage {
 	/// Returns the data for `key` in the storage or `None` if the key can not be found.
-<<<<<<< HEAD
 	fn get(
-		&self,
+		&mut self,
 		key: PassFatPointerAndRead<&[u8]>,
 	) -> AllocateAndReturnByCodec<Option<bytes::Bytes>> {
 		self.storage(key).map(|s| bytes::Bytes::from(s.to_vec()))
-=======
-	fn get(&mut self, key: &[u8]) -> Option<bytes::Bytes> {
-		self.storage(key).map(bytes::Bytes::from)
->>>>>>> 29eb5333
 	}
 
 	/// Get `key` from storage, placing the value into `value_out` and return the number of
@@ -209,16 +199,12 @@
 	/// doesn't exist at all.
 	/// If `value_out` length is smaller than the returned length, only `value_out` length bytes
 	/// are copied into `value_out`.
-<<<<<<< HEAD
 	fn read(
-		&self,
+		&mut self,
 		key: PassFatPointerAndRead<&[u8]>,
 		value_out: PassFatPointerAndReadWrite<&mut [u8]>,
 		value_offset: u32,
 	) -> AllocateAndReturnByCodec<Option<u32>> {
-=======
-	fn read(&mut self, key: &[u8], value_out: &mut [u8], value_offset: u32) -> Option<u32> {
->>>>>>> 29eb5333
 		self.storage(key).map(|value| {
 			let value_offset = value_offset as usize;
 			let data = &value[value_offset.min(value.len())..];
@@ -239,11 +225,7 @@
 	}
 
 	/// Check whether the given `key` exists in storage.
-<<<<<<< HEAD
-	fn exists(&self, key: PassFatPointerAndRead<&[u8]>) -> bool {
-=======
-	fn exists(&mut self, key: &[u8]) -> bool {
->>>>>>> 29eb5333
+	fn exists(&mut self, key: PassFatPointerAndRead<&[u8]>) -> bool {
 		self.exists_storage(key)
 	}
 
@@ -430,15 +412,11 @@
 	///
 	/// Parameter `storage_key` is the unprefixed location of the root of the child trie in the
 	/// parent trie. Result is `None` if the value for `key` in the child storage can not be found.
-<<<<<<< HEAD
 	fn get(
-		&self,
+		&mut self,
 		storage_key: PassFatPointerAndRead<&[u8]>,
 		key: PassFatPointerAndRead<&[u8]>,
 	) -> AllocateAndReturnByCodec<Option<Vec<u8>>> {
-=======
-	fn get(&mut self, storage_key: &[u8], key: &[u8]) -> Option<Vec<u8>> {
->>>>>>> 29eb5333
 		let child_info = ChildInfo::new_default(storage_key);
 		self.child_storage(&child_info, key).map(|s| s.to_vec())
 	}
@@ -451,17 +429,10 @@
 	/// If `value_out` length is smaller than the returned length, only `value_out` length bytes
 	/// are copied into `value_out`.
 	fn read(
-<<<<<<< HEAD
-		&self,
+		&mut self,
 		storage_key: PassFatPointerAndRead<&[u8]>,
 		key: PassFatPointerAndRead<&[u8]>,
 		value_out: PassFatPointerAndReadWrite<&mut [u8]>,
-=======
-		&mut self,
-		storage_key: &[u8],
-		key: &[u8],
-		value_out: &mut [u8],
->>>>>>> 29eb5333
 		value_offset: u32,
 	) -> AllocateAndReturnByCodec<Option<u32>> {
 		let child_info = ChildInfo::new_default(storage_key);
@@ -553,15 +524,11 @@
 	/// Check a child storage key.
 	///
 	/// Check whether the given `key` exists in default child defined at `storage_key`.
-<<<<<<< HEAD
 	fn exists(
-		&self,
+		&mut self,
 		storage_key: PassFatPointerAndRead<&[u8]>,
 		key: PassFatPointerAndRead<&[u8]>,
 	) -> bool {
-=======
-	fn exists(&mut self, storage_key: &[u8], key: &[u8]) -> bool {
->>>>>>> 29eb5333
 		let child_info = ChildInfo::new_default(storage_key);
 		self.exists_child_storage(&child_info, key)
 	}
@@ -1385,17 +1352,12 @@
 	///
 	/// Returns the public key.
 	#[cfg(feature = "bls-experimental")]
-<<<<<<< HEAD
-	fn bls377_generate(
+	fn bls381_generate(
 		&mut self,
 		id: PassPointerAndReadCopy<KeyTypeId, 4>,
 		seed: PassFatPointerAndDecode<Option<Vec<u8>>>,
-	) -> AllocateAndReturnPointer<bls377::Public, 144> {
+	) -> AllocateAndReturnPointer<bls381::Public, 144> {
 		let seed = seed.as_ref().map(|s| core::str::from_utf8(s).expect("Seed is valid utf8!"));
-=======
-	fn bls381_generate(&mut self, id: KeyTypeId, seed: Option<Vec<u8>>) -> bls381::Public {
-		let seed = seed.as_ref().map(|s| std::str::from_utf8(s).expect("Seed is valid utf8!"));
->>>>>>> 29eb5333
 		self.extension::<KeystoreExt>()
 			.expect("No `keystore` associated for the current context!")
 			.bls381_generate_new(id, seed)
@@ -1411,17 +1373,10 @@
 	#[cfg(feature = "bls-experimental")]
 	fn ecdsa_bls381_generate(
 		&mut self,
-<<<<<<< HEAD
 		id: PassPointerAndReadCopy<KeyTypeId, 4>,
 		seed: PassFatPointerAndDecode<Option<Vec<u8>>>,
-	) -> AllocateAndReturnPointer<ecdsa_bls377::Public, { 144 + 33 }> {
+	) -> AllocateAndReturnPointer<ecdsa_bls381::Public, { 144 + 33 }> {
 		let seed = seed.as_ref().map(|s| core::str::from_utf8(s).expect("Seed is valid utf8!"));
-=======
-		id: KeyTypeId,
-		seed: Option<Vec<u8>>,
-	) -> ecdsa_bls381::Public {
-		let seed = seed.as_ref().map(|s| std::str::from_utf8(s).expect("Seed is valid utf8!"));
->>>>>>> 29eb5333
 		self.extension::<KeystoreExt>()
 			.expect("No `keystore` associated for the current context!")
 			.ecdsa_bls381_generate_new(id, seed)
@@ -2006,12 +1961,8 @@
 /// The host functions Substrate provides for the Wasm runtime environment.
 ///
 /// All these host functions will be callable from inside the Wasm environment.
-<<<<<<< HEAD
+#[docify::export]
 #[cfg(not(substrate_runtime))]
-=======
-#[docify::export]
-#[cfg(feature = "std")]
->>>>>>> 29eb5333
 pub type SubstrateHostFunctions = (
 	storage::HostFunctions,
 	default_child_storage::HostFunctions,

[package]
description = "Substrate network types"
name = "sc-network-types"
version = "0.10.0"
license = "GPL-3.0-or-later WITH Classpath-exception-2.0"
authors.workspace = true
edition.workspace = true
homepage = "https://substrate.io"
repository.workspace = true
documentation = "https://docs.rs/sc-network-types"

[dependencies]
<<<<<<< HEAD
bs58 = "0.5.0"
ed25519-dalek = "2.1"
libp2p-identity = { version = "0.1.3", features = ["ed25519", "peerid"] }
litep2p = "0.6.0"
multiaddr = "0.17.0"
multihash = { version = "0.17.0", default-features = false, features = ["identity", "multihash-impl", "sha2", "std"] }
rand = "0.8.5"
thiserror = "1.0.48"
zeroize = { version = "1.7.0", default-features = false }
=======
bs58 = { workspace = true, default-features = true }
ed25519-dalek = { workspace = true, default-features = true }
libp2p-identity = { features = ["ed25519", "peerid"], workspace = true }
litep2p = { workspace = true }
multiaddr = { workspace = true }
multihash = { features = ["identity", "multihash-impl", "sha2", "std"], workspace = true }
rand = { workspace = true, default-features = true }
thiserror = { workspace = true }
zeroize = { workspace = true }
>>>>>>> a0fc3b54

[dev-dependencies]
quickcheck = { workspace = true, default-features = true }<|MERGE_RESOLUTION|>--- conflicted
+++ resolved
@@ -10,17 +10,6 @@
 documentation = "https://docs.rs/sc-network-types"
 
 [dependencies]
-<<<<<<< HEAD
-bs58 = "0.5.0"
-ed25519-dalek = "2.1"
-libp2p-identity = { version = "0.1.3", features = ["ed25519", "peerid"] }
-litep2p = "0.6.0"
-multiaddr = "0.17.0"
-multihash = { version = "0.17.0", default-features = false, features = ["identity", "multihash-impl", "sha2", "std"] }
-rand = "0.8.5"
-thiserror = "1.0.48"
-zeroize = { version = "1.7.0", default-features = false }
-=======
 bs58 = { workspace = true, default-features = true }
 ed25519-dalek = { workspace = true, default-features = true }
 libp2p-identity = { features = ["ed25519", "peerid"], workspace = true }
@@ -30,7 +19,6 @@
 rand = { workspace = true, default-features = true }
 thiserror = { workspace = true }
 zeroize = { workspace = true }
->>>>>>> a0fc3b54
 
 [dev-dependencies]
 quickcheck = { workspace = true, default-features = true }
--- conflicted
+++ resolved
@@ -159,12 +159,6 @@
 		// Example pallet events are partially and fully deprecated
 		let meta = example.event.unwrap();
 		assert_eq!(
-<<<<<<< HEAD
-			DeprecationInfoIR::VariantsDeprecated(BTreeMap::from([(
-				codec::Compact(0),
-				DeprecationStatusIR::Deprecated { note: "first", since: None }
-			),])),
-=======
 			DeprecationInfoIR::VariantsDeprecated(BTreeMap::from([
 				(codec::Compact(0), DeprecationStatusIR::Deprecated { note: "first", since: None }),
 				(
@@ -172,7 +166,6 @@
 					DeprecationStatusIR::Deprecated { note: "second", since: None }
 				)
 			])),
->>>>>>> c31ab2a2
 			meta.deprecation_info
 		);
 	}

--- conflicted
+++ resolved
@@ -44,14 +44,6 @@
 sp-api = { features = [
 	"frame-metadata",
 ], workspace = true }
-<<<<<<< HEAD
-sp-std = { workspace = true }
-sp-io = { workspace = true }
-sp-runtime = { features = ["serde"], workspace = true }
-sp-tracing = { workspace = true }
-sp-core = { workspace = true }
-=======
->>>>>>> 7d8e3a43
 sp-arithmetic = { workspace = true }
 sp-core = { workspace = true }
 sp-crypto-hashing-proc-macro = { workspace = true, default-features = true }

--- conflicted
+++ resolved
@@ -28,7 +28,7 @@
 
 use codec::Codec;
 use frame_support::traits::{
-	fungible::{InspectHold as FunInspectHold, MutateHold as FunMutateHold},
+	fungible::{InspectHold, MutateHold},
 	tokens::{
 		Fortitude,
 		Precision,
@@ -82,8 +82,8 @@
 		// TODO: How to inspect held balance only with Considerations?
 		// Possible to add Currency when #[cfg(any(feature = "try-runtime", test))]?
 		/// The currency trait.
-		type Currency: FunMutateHold<Self::AccountId, Reason = Self::RuntimeHoldReason>
-			+ FunInspectHold<Self::AccountId, Reason = Self::RuntimeHoldReason>;
+		type Currency: MutateHold<Self::AccountId, Reason = Self::RuntimeHoldReason>
+			+ InspectHold<Self::AccountId, Reason = Self::RuntimeHoldReason>;
 
 		/// The overarching runtime hold reason.
 		type RuntimeHoldReason: From<HoldReason>;
@@ -283,17 +283,11 @@
 			Accounts::<T>::try_mutate(index, |maybe_value| -> DispatchResult {
 				let (account_id, maybe_ticket, perm) = maybe_value.take().ok_or(Error::<T>::NotAssigned)?;
 				ensure!(!perm, Error::<T>::Permanent);
-<<<<<<< HEAD
 				ensure!(account_id == who, Error::<T>::NotOwner);
 				if let Some(ticket) = maybe_ticket {
 					ticket.burn(&account_id);
 				}
 				*maybe_value = Some((account_id, None, true));
-=======
-				ensure!(account == who, Error::<T>::NotOwner);
-				let _ = T::Currency::slash_reserved(&who, amount);
-				*maybe_value = Some((account, Zero::zero(), true));
->>>>>>> 8eeacff4
 				Ok(())
 			})?;
 			Self::deposit_event(Event::IndexFrozen { index, who });

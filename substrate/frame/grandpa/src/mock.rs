--- conflicted
+++ resolved
@@ -73,13 +73,8 @@
 where
 	RuntimeCall: From<C>,
 {
-<<<<<<< HEAD
-	type OverarchingCall = RuntimeCall;
-	type Extrinsic = UncheckedExtrinsic<u64, RuntimeCall, (), ()>;
-=======
 	type RuntimeCall = RuntimeCall;
 	type Extrinsic = TestXt<RuntimeCall, ()>;
->>>>>>> b4732add
 }
 
 impl<C> frame_system::offchain::CreateInherent<C> for Test

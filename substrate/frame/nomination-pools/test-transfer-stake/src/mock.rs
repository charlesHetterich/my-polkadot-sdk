--- conflicted
+++ resolved
@@ -94,15 +94,7 @@
 	type GenesisElectionProvider = Self::ElectionProvider;
 	type VoterList = VoterList;
 	type TargetList = pallet_staking::UseValidatorsMap<Self>;
-<<<<<<< HEAD
-	type NominationsQuota = pallet_staking::FixedNominationsQuota<16>;
-	type MaxUnlockingChunks = ConstU32<32>;
-	type MaxControllersInDeprecationBatch = ConstU32<100>;
-	type HistoryDepth = ConstU32<84>;
 	type EventListeners = (StakeTracker, Pools);
-=======
-	type EventListeners = Pools;
->>>>>>> 1f8e4483
 	type BenchmarkingConfig = pallet_staking::TestBenchmarkingConfig;
 }
 

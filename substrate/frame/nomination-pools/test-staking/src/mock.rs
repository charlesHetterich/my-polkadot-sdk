--- conflicted
+++ resolved
@@ -87,12 +87,8 @@
 	type WeightInfo = ();
 	type FreezeIdentifier = RuntimeFreezeReason;
 	type MaxFreezes = ConstU32<1>;
-<<<<<<< HEAD
 	type RuntimeHoldReason = RuntimeHoldReason;
-=======
-	type RuntimeHoldReason = ();
 	type RuntimeFreezeReason = ();
->>>>>>> f6560c2b
 	type MaxHolds = ();
 }
 

--- conflicted
+++ resolved
@@ -8034,12 +8034,7 @@
 			assert_eq!(asset::staked::<Test>(&333), lock_333_before); // OK
 			assert_eq!(Bonded::<Test>::get(&333), Some(444)); // OK
 			assert!(Payee::<Test>::get(&333).is_some()); // OK
-<<<<<<< HEAD
-
-			// however, ledger associated with its controller was killed.
-=======
 												// however, ledger associated with its controller was killed.
->>>>>>> d1c115b6
 			assert!(Ledger::<Test>::get(&444).is_none()); // NOK
 
 			// side effects on 444 - ledger, bonded, payee, lock should be completely removed.

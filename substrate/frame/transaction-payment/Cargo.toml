--- conflicted
+++ resolved
@@ -21,22 +21,13 @@
 ], workspace = true }
 scale-info = { features = ["derive"], workspace = true }
 serde = { optional = true, workspace = true, default-features = true }
-<<<<<<< HEAD
-frame-benchmarking = { path = "../benchmarking", default-features = false, optional = true }
-frame-support = { path = "../support", default-features = false }
-frame-system = { path = "../system", default-features = false }
-sp-core = { path = "../../primitives/core", default-features = false }
-sp-io = { path = "../../primitives/io", default-features = false }
-sp-runtime = { path = "../../primitives/runtime", default-features = false }
-sp-std = { path = "../../primitives/std", default-features = false }
-=======
+frame-benchmarking = { optional = true, workspace = true }
 frame-support = { workspace = true }
 frame-system = { workspace = true }
 sp-core = { workspace = true }
 sp-io = { workspace = true }
 sp-runtime = { workspace = true }
 sp-std = { workspace = true }
->>>>>>> 4aa29a41
 
 [dev-dependencies]
 serde_json = { workspace = true, default-features = true }

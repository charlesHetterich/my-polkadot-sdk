--- conflicted
+++ resolved
@@ -20,12 +20,8 @@
 	"derive",
 ] }
 scale-info = { version = "2.10.0", default-features = false, features = ["derive"] }
-<<<<<<< HEAD
-serde = { version = "1.0.196", optional = true }
+serde = { optional = true, workspace = true, default-features = true }
 frame-benchmarking = { path = "../benchmarking", default-features = false, optional = true }
-=======
-serde = { optional = true, workspace = true, default-features = true }
->>>>>>> 81d447a8
 frame-support = { path = "../support", default-features = false }
 frame-system = { path = "../system", default-features = false }
 sp-core = { path = "../../primitives/core", default-features = false }

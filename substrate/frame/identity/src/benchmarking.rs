--- conflicted
+++ resolved
@@ -22,14 +22,10 @@
 use super::*;
 
 use crate::Pallet as Identity;
-<<<<<<< HEAD
 use enumflags2::BitFlag;
-use frame_benchmarking::v1::{account, benchmarks, whitelisted_caller, BenchmarkError};
-=======
 use frame_benchmarking::{
 	account, impl_benchmark_test_suite, v2::*, whitelisted_caller, BenchmarkError,
 };
->>>>>>> 646ecd0e
 use frame_support::{
 	ensure,
 	traits::{EnsureOrigin, Get},
@@ -102,29 +98,6 @@
 	Ok(subs)
 }
 
-<<<<<<< HEAD
-benchmarks! {
-	add_registrar {
-		let r in 1 .. T::MaxRegistrars::get() - 1 => add_registrars::<T>(r)?;
-=======
-// This creates an `IdentityInfo` object with `num_fields` extra fields.
-// All data is pre-populated with some arbitrary bytes.
-fn create_identity_info<T: Config>(num_fields: u32) -> IdentityInfo<T::MaxAdditionalFields> {
-	let data = Data::Raw(vec![0; 32].try_into().unwrap());
-
-	IdentityInfo {
-		additional: vec![(data.clone(), data.clone()); num_fields as usize].try_into().unwrap(),
-		display: data.clone(),
-		legal: data.clone(),
-		web: data.clone(),
-		riot: data.clone(),
-		email: data.clone(),
-		pgp_fingerprint: Some([0; 20]),
-		image: data.clone(),
-		twitter: data,
-	}
-}
-
 #[benchmarks]
 mod benchmarks {
 	use super::*;
@@ -132,7 +105,6 @@
 	#[benchmark]
 	fn add_registrar(r: Linear<1, { T::MaxRegistrars::get() - 1 }>) -> Result<(), BenchmarkError> {
 		add_registrars::<T>(r)?;
->>>>>>> 646ecd0e
 		ensure!(Registrars::<T>::get().len() as u32 == r, "Registrars not set up correctly.");
 		let origin =
 			T::RegistrarOrigin::try_successful_origin().map_err(|_| BenchmarkError::Weightless)?;
@@ -145,42 +117,6 @@
 		Ok(())
 	}
 
-<<<<<<< HEAD
-	set_identity {
-		let r in 1 .. T::MaxRegistrars::get() => add_registrars::<T>(r)?;
-		let x in 0 .. T::MaxAdditionalFields::get();
-		let caller = {
-			// The target user
-			let caller: T::AccountId = whitelisted_caller();
-			let caller_lookup = T::Lookup::unlookup(caller.clone());
-			let caller_origin: <T as frame_system::Config>::RuntimeOrigin = RawOrigin::Signed(caller.clone()).into();
-			let _ = T::Currency::make_free_balance_be(&caller, BalanceOf::<T>::max_value());
-
-			// Add an initial identity
-			let initial_info = T::IdentityInformation::create_identity_info(1);
-			Identity::<T>::set_identity(caller_origin.clone(), Box::new(initial_info.clone()))?;
-
-			// User requests judgement from all the registrars, and they approve
-			for i in 0..r {
-				let registrar: T::AccountId = account("registrar", i, SEED);
-				let registrar_lookup = T::Lookup::unlookup(registrar.clone());
-				let balance_to_use =  T::Currency::minimum_balance() * 10u32.into();
-				let _ = T::Currency::make_free_balance_be(&registrar, balance_to_use);
-
-				Identity::<T>::request_judgement(caller_origin.clone(), i, 10u32.into())?;
-				Identity::<T>::provide_judgement(
-					RawOrigin::Signed(registrar).into(),
-					i,
-					caller_lookup.clone(),
-					Judgement::Reasonable,
-					T::Hashing::hash_of(&initial_info),
-				)?;
-			}
-			caller
-		};
-	}: _(RawOrigin::Signed(caller.clone()), Box::new(T::IdentityInformation::create_identity_info(x)))
-	verify {
-=======
 	#[benchmark]
 	fn set_identity(
 		r: Linear<1, { T::MaxRegistrars::get() }>,
@@ -195,7 +131,7 @@
 		let _ = T::Currency::make_free_balance_be(&caller, BalanceOf::<T>::max_value());
 
 		// Add an initial identity
-		let initial_info = create_identity_info::<T>(1);
+		let initial_info = T::IdentityInformation::create_identity_info(1);
 		Identity::<T>::set_identity(caller_origin.clone(), Box::new(initial_info.clone()))?;
 
 		// User requests judgement from all the registrars, and they approve
@@ -216,9 +152,11 @@
 		}
 
 		#[extrinsic_call]
-		_(RawOrigin::Signed(caller.clone()), Box::new(create_identity_info::<T>(x)));
-
->>>>>>> 646ecd0e
+		_(
+			RawOrigin::Signed(caller.clone()),
+			Box::new(T::IdentityInformation::create_identity_info(x)),
+		);
+
 		assert_last_event::<T>(Event::<T>::IdentitySet { who: caller }.into());
 		Ok(())
 	}
@@ -278,13 +216,7 @@
 		let _ = add_sub_accounts::<T>(&caller, s)?;
 
 		// Create their main identity with x additional fields
-<<<<<<< HEAD
 		let info = T::IdentityInformation::create_identity_info(x);
-		let caller: T::AccountId = whitelisted_caller();
-		let caller_origin = <T as frame_system::Config>::RuntimeOrigin::from(RawOrigin::Signed(caller.clone()));
-=======
-		let info = create_identity_info::<T>(x);
->>>>>>> 646ecd0e
 		Identity::<T>::set_identity(caller_origin.clone(), Box::new(info.clone()))?;
 
 		// User requests judgement from all the registrars, and they approve
@@ -320,24 +252,11 @@
 		let caller: T::AccountId = whitelisted_caller();
 		let _ = T::Currency::make_free_balance_be(&caller, BalanceOf::<T>::max_value());
 
-<<<<<<< HEAD
-		let r in 1 .. T::MaxRegistrars::get() => add_registrars::<T>(r)?;
-		let x in 0 .. T::MaxAdditionalFields::get() => {
-			// Create their main identity with x additional fields
-			let info = T::IdentityInformation::create_identity_info(x);
-			let caller: T::AccountId = whitelisted_caller();
-			let caller_origin = <T as frame_system::Config>::RuntimeOrigin::from(RawOrigin::Signed(caller));
-			Identity::<T>::set_identity(caller_origin, Box::new(info))?;
-		};
-	}: _(RawOrigin::Signed(caller.clone()), r - 1, 10u32.into())
-	verify {
-		assert_last_event::<T>(Event::<T>::JudgementRequested { who: caller, registrar_index: r-1 }.into());
-=======
 		// Register the registrars
 		add_registrars::<T>(r)?;
 
 		// Create their main identity with x additional fields
-		let info = create_identity_info::<T>(x);
+		let info = T::IdentityInformation::create_identity_info(x);
 		let caller_origin =
 			<T as frame_system::Config>::RuntimeOrigin::from(RawOrigin::Signed(caller.clone()));
 		Identity::<T>::set_identity(caller_origin.clone(), Box::new(info))?;
@@ -350,7 +269,6 @@
 		);
 
 		Ok(())
->>>>>>> 646ecd0e
 	}
 
 	#[benchmark]
@@ -361,26 +279,11 @@
 		let caller: T::AccountId = whitelisted_caller();
 		let _ = T::Currency::make_free_balance_be(&caller, BalanceOf::<T>::max_value());
 
-<<<<<<< HEAD
-		let r in 1 .. T::MaxRegistrars::get() => add_registrars::<T>(r)?;
-		let x in 0 .. T::MaxAdditionalFields::get() => {
-			// Create their main identity with x additional fields
-			let info = T::IdentityInformation::create_identity_info(x);
-			let caller: T::AccountId = whitelisted_caller();
-			let caller_origin = <T as frame_system::Config>::RuntimeOrigin::from(RawOrigin::Signed(caller));
-			Identity::<T>::set_identity(caller_origin, Box::new(info))?;
-		};
-
-		Identity::<T>::request_judgement(caller_origin, r - 1, 10u32.into())?;
-	}: _(RawOrigin::Signed(caller.clone()), r - 1)
-	verify {
-		assert_last_event::<T>(Event::<T>::JudgementUnrequested { who: caller, registrar_index: r-1 }.into());
-=======
 		// Register the registrars
 		add_registrars::<T>(r)?;
 
 		// Create their main identity with x additional fields
-		let info = create_identity_info::<T>(x);
+		let info = T::IdentityInformation::create_identity_info(x);
 		let caller_origin =
 			<T as frame_system::Config>::RuntimeOrigin::from(RawOrigin::Signed(caller.clone()));
 		Identity::<T>::set_identity(caller_origin.clone(), Box::new(info))?;
@@ -395,7 +298,6 @@
 		);
 
 		Ok(())
->>>>>>> 646ecd0e
 	}
 
 	#[benchmark]
@@ -464,26 +366,11 @@
 		let registrar_origin = T::RegistrarOrigin::try_successful_origin()
 			.expect("RegistrarOrigin has no successful origin required for the benchmark");
 		Identity::<T>::add_registrar(registrar_origin, caller_lookup)?;
-<<<<<<< HEAD
+
 		let fields = IdentityFields(
-			<T::IdentityInformation as IdentityInformationProvider>::IdentityField::all()
-		);
-		let registrars = Registrars::<T>::get();
-		ensure!(registrars[r as usize].as_ref().unwrap().fields == Default::default(), "fields already set.");
-	}: _(RawOrigin::Signed(caller), r, fields)
-	verify {
-=======
-
-		let fields =
-			IdentityFields(
-				IdentityField::Display |
-					IdentityField::Legal | IdentityField::Web |
-					IdentityField::Riot | IdentityField::Email |
-					IdentityField::PgpFingerprint |
-					IdentityField::Image | IdentityField::Twitter,
-			);
-
->>>>>>> 646ecd0e
+			<T::IdentityInformation as IdentityInformationProvider>::IdentityField::all(),
+		);
+
 		let registrars = Registrars::<T>::get();
 		ensure!(
 			registrars[r as usize].as_ref().unwrap().fields == Default::default(),

--- conflicted
+++ resolved
@@ -70,25 +70,18 @@
 //! points to the currently active migration and stores its inner cursor. The inner cursor can then
 //! be used by the migration to store its inner state and advance. Each time when the migration
 //! returns `Some(cursor)`, it signals the pallet that it is not done yet.
-<<<<<<< HEAD
-//!
-=======
->>>>>>> 0f7acb52
+//!
 //! The cursor is reset on each runtime upgrade. This ensures that it starts to execute at the
 //! first migration in the vector. The pallets cursor is only ever incremented or set to `Stuck`
 //! once it encounters an error (Goal 4). Once in the stuck state, the pallet will stay stuck until
 //! it is fixed through manual governance intervention.
-<<<<<<< HEAD
-//!
-=======
->>>>>>> 0f7acb52
+//!
 //! As soon as the cursor of the pallet becomes `Some(_)`; [`MultiStepMigrator::ongoing`] returns
 //! `true` (Goal 2). This can be used by upstream code to possibly pause transactions.
 //! In `on_initialize` the pallet will load the current migration and check whether it was already
 //! executed in the past by checking for membership of its ID in the [`Historic`] set. Historic
 //! migrations are skipped without causing an error. Each successfully executed migration is added
 //! to this set (Goal 5).
-<<<<<<< HEAD
 //!
 //! This proceeds until no more migrations remain. At that point, the event `UpgradeCompleted` is
 //! emitted (Goal 1).
@@ -97,13 +90,6 @@
 //! This function wraps the inner `step` function into a transactional layer to allow rollback in
 //! the error case (Goal 6).
 //!
-=======
-//! This proceeds until no more migrations remain. At that point, the event `UpgradeCompleted` is
-//! emitted (Goal 1).
-//! The execution of each migration happens by calling [`SteppedMigration::transactional_step`].
-//! This function wraps the inner `step` function into a transactional layer to allow rollback in
-//! the error case (Goal 6).
->>>>>>> 0f7acb52
 //! Weight limits must be checked by the migration itself. The pallet provides a [`WeightMeter`] for
 //! that purpose. The pallet may return [`SteppedMigrationError::InsufficientWeight`] at any point.
 //! In that scenario, one of two things will happen: if that migration was exclusively executed
